--- conflicted
+++ resolved
@@ -200,7 +200,7 @@
                 "sha256:74e3d1928edc070d21748185c46e3fb33490f22f52a3addee9aee0f4f7781051",
                 "sha256:b80878c9f40111313e55da8ba20bdba06d8fa3969fc68304167741bbf9e082ed"
             ],
-            "markers": "python_full_version >= '3.6.0'",
+            "markers": "python_version >= '3.6'",
             "version": "==4.12.3"
         },
         "bleach": {
@@ -221,37 +221,19 @@
         },
         "boto3": {
             "hashes": [
-<<<<<<< HEAD
-                "sha256:009cd143509f2ff4c37582c3f45d50f28c95eed68e8a5c36641206bdb597a9ea",
-                "sha256:7e59f0a848be477a4c98a90e7a18a0e284adfb643f7879d2b303c5f493661b7a"
-            ],
-            "index": "pypi",
-            "markers": "python_version >= '3.8'",
-            "version": "==1.34.113"
+                "sha256:53cb8aeb405afa1cd2b25421e27a951aeb568026675dec020587861fac96ac87",
+                "sha256:e7f5ab2d1f1b90971a2b9369760c2c6bae49dae98c084a5c3f5c78e3968ace15"
+            ],
+            "index": "pypi",
+            "version": "==1.34.116"
         },
         "botocore": {
             "hashes": [
-                "sha256:449912ba3c4ded64f21d09d428146dd9c05337b2a112e15511bf2c4888faae79",
-                "sha256:8ca87776450ef41dd25c327eb6e504294230a5756940d68bcfdedc4a7cdeca97"
-            ],
-            "markers": "python_version >= '3.8'",
-            "version": "==1.34.113"
-=======
-                "sha256:8f18d212b9199dbbd9d596dd5929685b583ac938c60cceeac2e045c0c5d10323",
-                "sha256:d6a8e77db316c6e1d9a25f77c795ed1e0a8bc621f863ce26d04b2225d30f2dce"
-            ],
-            "index": "pypi",
-            "markers": "python_version >= '3.8'",
-            "version": "==1.34.111"
-        },
-        "botocore": {
-            "hashes": [
-                "sha256:0e0fb9b605c46393d5c7c69bd516b36058334bdc8f389e680c6efcf0727f25db",
-                "sha256:e10affb7f372d50da957260adf2753a3f153bf90abe6910e11f09d1e443b5515"
-            ],
-            "markers": "python_version >= '3.8'",
-            "version": "==1.34.111"
->>>>>>> afab4cfc
+                "sha256:269cae7ba99081519a9f87d7298e238d9e68ba94eb4f8ddfa906224c34cb8b6c",
+                "sha256:ec4d42c816e9b2d87a2439ad277e7dda16a4a614ef6839cf66f4c1a58afa547c"
+            ],
+            "markers": "python_version >= '3.8'",
+            "version": "==1.34.116"
         },
         "cachetools": {
             "hashes": [
@@ -420,7 +402,7 @@
                 "sha256:fd1abc0d89e30cc4e02e4064dc67fcc51bd941eb395c502aac3ec19fab46b519",
                 "sha256:ff8fa367d09b717b2a17a052544193ad76cd49979c805768879cb63d9ca50561"
             ],
-            "markers": "python_full_version >= '3.7.0'",
+            "markers": "python_version >= '3.7'",
             "version": "==3.3.2"
         },
         "click": {
@@ -437,7 +419,6 @@
                 "sha256:6929a6874e3d72b0145163bf8d0e4b0bae3998bfacd2b41c1d84bbf4d3ff1c6d"
             ],
             "index": "pypi",
-            "markers": "python_version >= '3.8' and python_version < '4.0'",
             "version": "==0.16.2"
         },
         "codeflare-torchx": {
@@ -792,7 +773,6 @@
                 "sha256:1d021b0b0f933e3b3029ed808eb400c08ba101ca2de4b3483fbc9ca23fcee94a",
                 "sha256:e0fdbc446d67e182f49a70b82cf7889028a63588fde6b222521f10937b2b670c"
             ],
-            "markers": "python_version >= '3.8'",
             "version": "==2024.5.0"
         },
         "google-api-core": {
@@ -874,10 +854,6 @@
                 "sha256:d7b7bf346391dffa182fba42506adf3a84f4a718a05e445b37824136047686a1",
                 "sha256:d9171f025a196f5bcfec7e8e7ffb7c3535f7d60aecd3503f9e250296c7cfc150"
             ],
-<<<<<<< HEAD
-=======
-            "markers": "python_version >= '3.8'",
->>>>>>> afab4cfc
             "version": "==1.64.0"
         },
         "idna": {
@@ -893,7 +869,7 @@
                 "sha256:30962b96c0c223483ed6cc7280e7f0199feb01a0e40cfae4d4450fc6fab1f570",
                 "sha256:b78938b926ee8d5f020fc4772d487045805a55ddbad2ecf21c6d60938dc7fcd2"
             ],
-            "markers": "python_version < '3.10'",
+            "markers": "python_version < '3.10' and python_version < '3.10'",
             "version": "==7.1.0"
         },
         "importlib-resources": {
@@ -910,7 +886,6 @@
                 "sha256:2b0987af43c0d4b62cecb13c592755f599f96f29aafe36c01731aaa96df30d39"
             ],
             "index": "pypi",
-            "markers": "python_version >= '3.7'",
             "version": "==6.13.0"
         },
         "ipython": {
@@ -919,7 +894,6 @@
                 "sha256:b38c31e8fc7eff642fc7c597061fff462537cf2314e3225a19c906b7b0d8a345"
             ],
             "index": "pypi",
-            "markers": "python_version >= '3.8'",
             "version": "==8.10.0"
         },
         "ipython-genutils": {
@@ -952,7 +926,6 @@
                 "sha256:611bb273cd68f3b993fabdc4064fc858c5b47a973cb5aa7999ec1ba405c87cd7"
             ],
             "index": "pypi",
-            "markers": "python_version >= '3.6'",
             "version": "==3.0.3"
         },
         "jmespath": {
@@ -993,7 +966,6 @@
                 "sha256:404abe552540aff3527e66e16beb114b6b4ff58479d51a301f4eb9701e4f52ef"
             ],
             "index": "pypi",
-            "markers": "python_version >= '3.7'",
             "version": "==7.3.1"
         },
         "jupyter-core": {
@@ -1002,7 +974,6 @@
                 "sha256:c2909b9bc7dca75560a6c5ae78c34fd305ede31cd864da3c0d0bb2ed89aa9337"
             ],
             "index": "pypi",
-            "markers": "python_version >= '3.7'",
             "version": "==4.11.2"
         },
         "jupyterlab-pygments": {
@@ -1015,11 +986,11 @@
         },
         "jupyterlab-widgets": {
             "hashes": [
-                "sha256:04f2ac04976727e4f9d0fa91cdc2f1ab860f965e504c29dbd6a65c882c9d04c0",
-                "sha256:dd61f3ae7a5a7f80299e14585ce6cf3d6925a96c9103c978eda293197730cb64"
+                "sha256:78287fd86d20744ace330a61625024cf5521e1c012a352ddc0a3cdc2348becd0",
+                "sha256:dd5ac679593c969af29c9bed054c24f26842baa51352114736756bc035deee27"
             ],
             "markers": "python_version >= '3.7'",
-            "version": "==3.0.10"
+            "version": "==3.0.11"
         },
         "kafka-python": {
             "hashes": [
@@ -1199,7 +1170,6 @@
                 "sha256:fc7b548b17d238737688817ab67deebb30e8073c95749d55538ed473130ec0c7"
             ],
             "index": "pypi",
-            "markers": "python_version >= '3.7'",
             "version": "==2.1.1"
         },
         "matplotlib": {
@@ -1234,7 +1204,6 @@
                 "sha256:fb44f53af0a62dc80bba4443d9b27f2fde6acfdac281d95bc872dc148a6509cc"
             ],
             "index": "pypi",
-            "markers": "python_version >= '3.9'",
             "version": "==3.8.4"
         },
         "matplotlib-inline": {
@@ -1463,7 +1432,6 @@
                 "sha256:f7acacdf9fd4260702f360c00952ad9a9cc73e8b7475e0d0c973c085a3dd7b7d"
             ],
             "index": "pypi",
-            "markers": "python_version >= '3.8'",
             "version": "==8.3.0"
         },
         "nbclient": {
@@ -1472,7 +1440,6 @@
                 "sha256:b80726fc1fb89a0e8f8be1e77e28d0026b1e8ed90bc143c8a0c7622e4f8cdd9e"
             ],
             "index": "pypi",
-            "markers": "python_full_version >= '3.7.0'",
             "version": "==0.6.3"
         },
         "nbconvert": {
@@ -1481,7 +1448,6 @@
                 "sha256:8cc353e3e6a37cf9d8363997b9470fa0de5adda84063ed65a43d4d3de1bf37a9"
             ],
             "index": "pypi",
-            "markers": "python_version >= '3.7'",
             "version": "==7.1.0"
         },
         "nbformat": {
@@ -1490,7 +1456,6 @@
                 "sha256:44ba5ca6acb80c5d5a500f1e5b83ede8cbe364d5a495c4c8cf60aaf1ba656501"
             ],
             "index": "pypi",
-            "markers": "python_version >= '3.7'",
             "version": "==5.4.0"
         },
         "nest-asyncio": {
@@ -1549,7 +1514,6 @@
                 "sha256:ffa75af20b44f8dba823498024771d5ac50620e6915abac414251bd971b4529f"
             ],
             "index": "pypi",
-            "markers": "python_version >= '3.9'",
             "version": "==1.26.4"
         },
         "nvidia-cublas-cu12": {
@@ -1763,7 +1727,6 @@
                 "sha256:eee3a87076c0756de40b05c5e9a6069c035ba43e8dd71c379e68cab2c20f16ad"
             ],
             "index": "pypi",
-            "markers": "python_version >= '3.9'",
             "version": "==2.2.2"
         },
         "pandocfilters": {
@@ -1780,7 +1743,6 @@
                 "sha256:be12d2728989c0ae17b42fcb05b623500004e94b34f56bd153355ccebb84a59a"
             ],
             "index": "pypi",
-            "markers": "python_version >= '3.6'",
             "version": "==2.3.4"
         },
         "paramiko": {
@@ -1903,7 +1865,6 @@
                 "sha256:bf901c805d22032cfa534b2ff7c5aa6b0659e037f19ec1e0cca7f585918b5c89"
             ],
             "index": "pypi",
-            "markers": "python_version >= '3.8'",
             "version": "==5.20.0"
         },
         "prometheus-client": {
@@ -1919,7 +1880,6 @@
                 "sha256:d8916d3f62a7b67ab353a952ce4ced6a1d2587dfe9ef8ebc30dd7c386751f289"
             ],
             "index": "pypi",
-            "markers": "python_full_version >= '3.6.2'",
             "version": "==3.0.30"
         },
         "proto-plus": {
@@ -1986,7 +1946,6 @@
                 "sha256:dca5e5521c859f6606686432ae1c94e8766d29cc91f2ee595378c510cc5b0731"
             ],
             "index": "pypi",
-            "markers": "python_version >= '3.7'",
             "version": "==3.1.19"
         },
         "ptyprocess": {
@@ -2119,7 +2078,6 @@
                 "sha256:d573082c6ef99336f2cb5b667b781d2f776d4af311574fb53d908517ba523c22",
                 "sha256:e49db944fad339b2ccb80128ffd3f8af076f9f287197a480bf1e4ca053a866f0"
             ],
-            "markers": "python_version >= '3.7'",
             "version": "==1.10.15"
         },
         "pygments": {
@@ -2216,7 +2174,6 @@
                 "sha256:ff7d1f449fcad23d9bc8e8dc2b9972be38bcd76d99ea5f7d29b2efa929c2a7ff"
             ],
             "index": "pypi",
-            "markers": "python_version >= '3.7'",
             "version": "==4.6.3"
         },
         "pynacl": {
@@ -2270,7 +2227,6 @@
                 "sha256:f8488c3818f12207650836c5c6f7352f9ff9f56a05a05512145995e497c0bbb1"
             ],
             "index": "pypi",
-            "markers": "python_version >= '3.8'",
             "version": "==5.1.0"
         },
         "pyparsing": {
@@ -2293,7 +2249,7 @@
                 "sha256:37dd54208da7e1cd875388217d5e00ebd4179249f90fb72437e91a35459a0ad3",
                 "sha256:a8b2bc7bffae282281c8140a97d3aa9c14da0b136dfe83f850eea9a5f7470427"
             ],
-            "markers": "python_version >= '2.7' and python_version not in '3.0, 3.1, 3.2, 3.3'",
+            "markers": "python_version >= '2.7' and python_version not in '3.0, 3.1, 3.2'",
             "version": "==2.9.0.post0"
         },
         "pytz": {
@@ -2438,7 +2394,6 @@
                 "sha256:fa0ae3275ef706c0309556061185dd0e4c4cd3b7d6f67ae617e4e677c7a41e2e"
             ],
             "index": "pypi",
-            "markers": "python_version >= '3.6'",
             "version": "==24.0.1"
         },
         "ray": {
@@ -2488,7 +2443,6 @@
                 "sha256:942c5a758f98d790eaed1a29cb6eefc7ffb0d1cf7af05c3d2791656dbd6ad1e1"
             ],
             "index": "pypi",
-            "markers": "python_version >= '3.7'",
             "version": "==2.31.0"
         },
         "requests-oauthlib": {
@@ -2504,7 +2458,7 @@
                 "sha256:a4eb26484f2c82589bd9a17c73d32a010b1e29d89f1604cd9bf3a2097b81bb5e",
                 "sha256:ba3a3775974105c221d31141f2c116f4fd65c5ceb0698657a11e9f295ec93fd0"
             ],
-            "markers": "python_full_version >= '3.6.3' and python_full_version < '4.0.0'",
+            "markers": "python_full_version >= '3.6.3' and python_version < '4'",
             "version": "==12.6.0"
         },
         "rpds-py": {
@@ -2653,7 +2607,6 @@
                 "sha256:ff4effe5a1d4e8fed260a83a163f7dbf4f6087b54528d8880bab1d1377bd78be"
             ],
             "index": "pypi",
-            "markers": "python_version >= '3.9'",
             "version": "==1.4.2"
         },
         "scipy": {
@@ -2685,23 +2638,14 @@
                 "sha256:f7ce148dffcd64ade37b2df9315541f9adad6efcaa86866ee7dd5db0c8f041c3"
             ],
             "index": "pypi",
-            "markers": "python_version >= '3.9'",
             "version": "==1.12.0"
-        },
-        "setuptools": {
-            "hashes": [
-                "sha256:54faa7f2e8d2d11bcd2c07bed282eef1046b5c080d1c32add737d7b5817b1ad4",
-                "sha256:f211a66637b8fa059bb28183da127d4e86396c991a942b028c6650d4319c3fd0"
-            ],
-            "markers": "python_version >= '3.8'",
-            "version": "==70.0.0"
         },
         "six": {
             "hashes": [
                 "sha256:1e61c37477a1626458e36f7b1d82aa5c9b094fa4802892072e49de9c60c4c926",
                 "sha256:8abb2f1d86890a2dfb989f9a77cfcfd3e47c2a354b01111771326f8aa26e0254"
             ],
-            "markers": "python_version >= '2.7' and python_version not in '3.0, 3.1, 3.2, 3.3'",
+            "markers": "python_version >= '2.7' and python_version not in '3.0, 3.1, 3.2'",
             "version": "==1.16.0"
         },
         "skl2onnx": {
@@ -2736,11 +2680,11 @@
         },
         "sympy": {
             "hashes": [
-                "sha256:c3588cd4295d0c0f603d0f2ae780587e64e2efeedb3521e46b9bb1d08d184fa5",
-                "sha256:ebf595c8dac3e0fdc4152c51878b498396ec7f30e7a914d6071e674d49420fb8"
-            ],
-            "markers": "python_version >= '3.8'",
-            "version": "==1.12"
+                "sha256:2877b03f998cd8c08f07cd0de5b767119cd3ef40d09f41c30d722f6686b0fb88",
+                "sha256:9b2cbc7f1a640289430e13d2a56f02f867a1da0190f2f99d8968c2f74da0e515"
+            ],
+            "markers": "python_version >= '3.8'",
+            "version": "==1.12.1"
         },
         "tabulate": {
             "hashes": [
@@ -2763,7 +2707,6 @@
                 "sha256:9f2b4e7dad86667615c0e5cd072f1ea8403fc032a299f0072d6f74855775cc45"
             ],
             "index": "pypi",
-            "markers": "python_version >= '3.9'",
             "version": "==2.16.2"
         },
         "tensorboard-data-server": {
@@ -2845,7 +2788,6 @@
                 "sha256:e7d8db41c0181c80d76c982aacc442c0783a2c54d6400fe028954201a2e032fe"
             ],
             "index": "pypi",
-            "markers": "python_version >= '3.8'",
             "version": "==6.3.3"
         },
         "tqdm": {
@@ -2862,7 +2804,6 @@
                 "sha256:2d313cc50a42cd6c277e7d7dc8d4d7fedd06a2c215f78766ae7b1a66277e0033"
             ],
             "index": "pypi",
-            "markers": "python_version >= '3.7'",
             "version": "==5.1.1"
         },
         "triton": {
@@ -2874,7 +2815,7 @@
                 "sha256:da58a152bddb62cafa9a857dd2bc1f886dbf9f9c90a2b5da82157cd2b34392b0",
                 "sha256:e8fe46d3ab94a8103e291bd44c741cc294b91d1d81c1a2888254cbf7ff846dab"
             ],
-            "markers": "python_version < '3.12' and platform_system == 'Linux' and platform_machine == 'x86_64'",
+            "markers": "platform_system == 'Linux' and platform_machine == 'x86_64' and python_version < '3.12'",
             "version": "==2.2.0"
         },
         "typing-extensions": {
@@ -2906,7 +2847,6 @@
                 "sha256:f8ecc1bba5667413457c529ab955bf8c67b45db799d159066261719e328580a0"
             ],
             "index": "pypi",
-            "markers": "python_version >= '2.7' and python_version not in '3.0, 3.1, 3.2, 3.3, 3.4, 3.5'",
             "version": "==1.26.18"
         },
         "virtualenv": {
@@ -2948,11 +2888,11 @@
         },
         "widgetsnbextension": {
             "hashes": [
-                "sha256:64196c5ff3b9a9183a8e699a4227fb0b7002f252c814098e66c4d1cd0644688f",
-                "sha256:d37c3724ec32d8c48400a435ecfa7d3e259995201fbefa37163124a9fcb393cc"
+                "sha256:55d4d6949d100e0d08b94948a42efc3ed6dfdc0e9468b2c4b128c9a2ce3a7a36",
+                "sha256:8b22a8f1910bfd188e596fe7fc05dcbd87e810c8a4ba010bdb3da86637398474"
             ],
             "markers": "python_version >= '3.7'",
-            "version": "==4.0.10"
+            "version": "==4.0.11"
         },
         "wrapt": {
             "hashes": [
@@ -3128,19 +3068,11 @@
         },
         "zipp": {
             "hashes": [
-<<<<<<< HEAD
                 "sha256:952df858fb3164426c976d9338d3961e8e8b3758e2e059e0f754b8c4262625ee",
                 "sha256:96dc6ad62f1441bcaccef23b274ec471518daf4fbbc580341204936a5a3dddec"
             ],
-            "markers": "python_version >= '3.8'",
+            "markers": "python_version < '3.10'",
             "version": "==3.19.0"
-=======
-                "sha256:6278d9ddbcfb1f1089a88fde84481528b07b0e10474e09dcfe53dad4069fa059",
-                "sha256:dce197b859eb796242b0622af1b8beb0a722d52aa2f57133ead08edd5bf5374e"
-            ],
-            "markers": "python_version >= '3.8'",
-            "version": "==3.18.2"
->>>>>>> afab4cfc
         }
     },
     "develop": {}
