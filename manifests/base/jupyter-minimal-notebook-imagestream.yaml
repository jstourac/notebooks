---
apiVersion: image.openshift.io/v1
kind: ImageStream
metadata:
  labels:
    opendatahub.io/notebook-image: "true"
  annotations:
    opendatahub.io/notebook-image-url: "https://github.com/red-hat-data-services/notebooks/tree/main/jupyter/minimal"
    opendatahub.io/notebook-image-name: "Minimal Python"
    opendatahub.io/notebook-image-desc: "Jupyter notebook image with minimal dependency set to start experimenting with Jupyter environment."
    opendatahub.io/notebook-image-order: "10"
  name: s2i-minimal-notebook
spec:
  lookupPolicy:
    local: true
  tags:
    # N Version of the image
    - annotations:
<<<<<<< HEAD
        opendatahub.io/notebook-software: '[{"name":"Python","version":"v3.11"}]'
        opendatahub.io/notebook-python-dependencies: '[{"name":"JupyterLab","version": "4.2"}]'
        openshift.io/imported-from: quay.io/modh/odh-minimal-notebook-container
        opendatahub.io/workbench-image-recommended: "true"
=======
        # language=json
        opendatahub.io/notebook-software: |
          [
            {"name": "Python", "version": "v3.11"}
          ]
        # language=json
        opendatahub.io/notebook-python-dependencies: |
          [
            {"name": "JupyterLab","version": "4.2"}
          ]
        openshift.io/imported-from: quay.io/opendatahub/workbench-images
        opendatahub.io/workbench-image-recommended: 'true'
>>>>>>> 02789381
        opendatahub.io/default-image: "true"
        opendatahub.io/notebook-build-commit: $(odh-minimal-notebook-image-commit-n)
      from:
        kind: DockerImage
        name: $(odh-minimal-notebook-image-n)
      name: "2024.2"
    # N-1 Version of the image
    - annotations:
<<<<<<< HEAD
        opendatahub.io/notebook-software: '[{"name":"Python","version":"v3.9"}]'
        opendatahub.io/notebook-python-dependencies: '[{"name":"JupyterLab","version": "3.6"}, {"name": "Notebook","version": "6.5"}]'
        openshift.io/imported-from: quay.io/modh/odh-minimal-notebook-container
        opendatahub.io/workbench-image-recommended: "false"
=======
        # language=json
        opendatahub.io/notebook-software: |
          [
            {"name": "Python", "version": "v3.9"}
          ]
        # language=json
        opendatahub.io/notebook-python-dependencies: |
          [
            {"name": "JupyterLab","version": "3.6"},
            {"name": "Notebook","version": "6.5"}
          ]
        openshift.io/imported-from: quay.io/opendatahub/workbench-images
        opendatahub.io/workbench-image-recommended: 'false'
        opendatahub.io/default-image: "true"
>>>>>>> 02789381
        opendatahub.io/notebook-build-commit: $(odh-minimal-notebook-image-commit-n-1)
      from:
        kind: DockerImage
        name: $(odh-minimal-notebook-image-n-1)
      name: "2024.1"
      referencePolicy:
        type: Source
    # N-2 Version of the image
    - annotations:
        opendatahub.io/notebook-software: '[{"name":"Python","version":"v3.9"}]'
        opendatahub.io/notebook-python-dependencies: '[{"name":"JupyterLab","version": "3.6"}, {"name": "Notebook","version": "6.5"}]'
        openshift.io/imported-from: quay.io/modh/odh-minimal-notebook-container
        opendatahub.io/image-tag-outdated: "true"
        opendatahub.io/notebook-build-commit: $(odh-minimal-notebook-image-commit-n-2)
      from:
        kind: DockerImage
        name: $(odh-minimal-notebook-image-n-2)
      name: "2023.2"
      referencePolicy:
        type: Source
    # N-3 Version of the image
    - annotations:
        opendatahub.io/notebook-software: '[{"name":"Python","version":"v3.9"}]'
        opendatahub.io/notebook-python-dependencies: '[{"name":"JupyterLab","version": "3.5"}, {"name": "Notebook","version": "6.5"}]'
        openshift.io/imported-from: quay.io/modh/odh-minimal-notebook-container
        opendatahub.io/image-tag-outdated: "true"
        opendatahub.io/notebook-build-commit: $(odh-minimal-notebook-image-commit-n-3)
      from:
        kind: DockerImage
        name: $(odh-minimal-notebook-image-n-3)
      name: "2023.1"
      referencePolicy:
        type: Source
    # N-4 Version of the image
    - annotations:
        opendatahub.io/notebook-software: '[{"name":"Python","version":"v3.8"}]'
        opendatahub.io/notebook-python-dependencies: '[{"name":"JupyterLab","version": "3.2"}, {"name": "Notebook","version": "6.4"}]'
        openshift.io/imported-from: quay.io/modh/odh-minimal-notebook-container
        opendatahub.io/image-tag-outdated: 'true'
        opendatahub.io/notebook-build-commit: $(odh-minimal-notebook-image-commit-n-4)
      from:
        kind: DockerImage
        name: $(odh-minimal-notebook-image-n-4)
      name: "1.2"
      referencePolicy:
        type: Source<|MERGE_RESOLUTION|>--- conflicted
+++ resolved
@@ -16,12 +16,6 @@
   tags:
     # N Version of the image
     - annotations:
-<<<<<<< HEAD
-        opendatahub.io/notebook-software: '[{"name":"Python","version":"v3.11"}]'
-        opendatahub.io/notebook-python-dependencies: '[{"name":"JupyterLab","version": "4.2"}]'
-        openshift.io/imported-from: quay.io/modh/odh-minimal-notebook-container
-        opendatahub.io/workbench-image-recommended: "true"
-=======
         # language=json
         opendatahub.io/notebook-software: |
           [
@@ -32,9 +26,8 @@
           [
             {"name": "JupyterLab","version": "4.2"}
           ]
-        openshift.io/imported-from: quay.io/opendatahub/workbench-images
+        openshift.io/imported-from: quay.io/modh/odh-minimal-notebook-container
         opendatahub.io/workbench-image-recommended: 'true'
->>>>>>> 02789381
         opendatahub.io/default-image: "true"
         opendatahub.io/notebook-build-commit: $(odh-minimal-notebook-image-commit-n)
       from:
@@ -43,12 +36,6 @@
       name: "2024.2"
     # N-1 Version of the image
     - annotations:
-<<<<<<< HEAD
-        opendatahub.io/notebook-software: '[{"name":"Python","version":"v3.9"}]'
-        opendatahub.io/notebook-python-dependencies: '[{"name":"JupyterLab","version": "3.6"}, {"name": "Notebook","version": "6.5"}]'
-        openshift.io/imported-from: quay.io/modh/odh-minimal-notebook-container
-        opendatahub.io/workbench-image-recommended: "false"
-=======
         # language=json
         opendatahub.io/notebook-software: |
           [
@@ -60,10 +47,9 @@
             {"name": "JupyterLab","version": "3.6"},
             {"name": "Notebook","version": "6.5"}
           ]
-        openshift.io/imported-from: quay.io/opendatahub/workbench-images
+        openshift.io/imported-from: quay.io/modh/odh-minimal-notebook-container
         opendatahub.io/workbench-image-recommended: 'false'
         opendatahub.io/default-image: "true"
->>>>>>> 02789381
         opendatahub.io/notebook-build-commit: $(odh-minimal-notebook-image-commit-n-1)
       from:
         kind: DockerImage
