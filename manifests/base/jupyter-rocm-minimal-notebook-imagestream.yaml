--- conflicted
+++ resolved
@@ -17,11 +17,6 @@
   tags:
     # N Version of the image
     - annotations:
-<<<<<<< HEAD
-        opendatahub.io/notebook-software: '[{"name":"ROCm","version":"6.1"},{"name":"Python","version":"v3.11"}]'
-        opendatahub.io/notebook-python-dependencies: '[{"name":"JupyterLab","version":"4.2"}]'
-        openshift.io/imported-from: quay.io/modh/rocm-notebooks
-=======
         # language=json
         opendatahub.io/notebook-software: |
           [
@@ -33,8 +28,7 @@
           [
             {"name": "JupyterLab", "version": "4.2"}
           ]
-        openshift.io/imported-from: quay.io/opendatahub/workbench-images
->>>>>>> 02789381
+        openshift.io/imported-from: quay.io/modh/rocm-notebooks
         opendatahub.io/workbench-image-recommended: 'true'
         opendatahub.io/notebook-build-commit: $(odh-rocm-minimal-notebook-image-commit-n)
       from:
