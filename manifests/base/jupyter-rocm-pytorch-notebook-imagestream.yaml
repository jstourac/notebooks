--- conflicted
+++ resolved
@@ -82,15 +82,9 @@
             {"name": "MySQL Connector/Python", "version": "9.0"},
             {"name": "Kubeflow-Training", "version": "1.8"}
           ]
-<<<<<<< HEAD
         openshift.io/imported-from: quay.io/modh/rocm-notebooks
         opendatahub.io/workbench-image-recommended: 'true'
         opendatahub.io/notebook-build-commit: $(odh-rocm-pytorch-notebook-image-commit-n)
-=======
-        openshift.io/imported-from: quay.io/opendatahub/workbench-images
-        opendatahub.io/workbench-image-recommended: 'false'
-        opendatahub.io/notebook-build-commit: $(odh-rocm-pytorch-notebook-image-commit-n-1)
->>>>>>> b60baee2
       from:
         kind: DockerImage
         name: $(odh-rocm-pytorch-notebook-image-n-1)
