---
apiVersion: kustomize.config.k8s.io/v1beta1
kind: Kustomization
resources:
  - jupyter-minimal-notebook-imagestream.yaml
  - jupyter-datascience-notebook-imagestream.yaml
  - jupyter-minimal-gpu-notebook-imagestream.yaml
  - jupyter-pytorch-notebook-imagestream.yaml
  - jupyter-tensorflow-notebook-imagestream.yaml
  - jupyter-trustyai-notebook-imagestream.yaml
  - code-server-notebook-imagestream.yaml
  - rstudio-buildconfig.yaml
  - cuda-rstudio-buildconfig.yaml
  - jupyter-rocm-minimal-notebook-imagestream.yaml
  - jupyter-rocm-pytorch-notebook-imagestream.yaml
  - jupyter-rocm-tensorflow-notebook-imagestream.yaml

commonLabels:
  opendatahub.io/component: "true"
  component.opendatahub.io/name: notebooks

configMapGenerator:
  - name: notebooks-parameters
    env: params.env
  - name: notebook
    env: commit.env
generatorOptions:
  disableNameSuffixHash: true
vars:
  - name: odh-minimal-notebook-image-n
    objref:
      kind: ConfigMap
      name: notebooks-parameters
      apiVersion: v1
    fieldref:
      fieldpath: data.odh-minimal-notebook-image-n
  - name: odh-minimal-notebook-image-n-1
    objref:
      kind: ConfigMap
      name: notebooks-parameters
      apiVersion: v1
    fieldref:
      fieldpath: data.odh-minimal-notebook-image-n-1
  - name: odh-minimal-notebook-image-n-2
    objref:
      kind: ConfigMap
      name: notebooks-parameters
      apiVersion: v1
    fieldref:
      fieldpath: data.odh-minimal-notebook-image-n-2
  - name: odh-minimal-notebook-image-n-3
    objref:
      kind: ConfigMap
      name: notebooks-parameters
      apiVersion: v1
    fieldref:
      fieldpath: data.odh-minimal-notebook-image-n-3
  - name: odh-minimal-gpu-notebook-image-n
    objref:
      kind: ConfigMap
      name: notebooks-parameters
      apiVersion: v1
    fieldref:
      fieldpath: data.odh-minimal-gpu-notebook-image-n
  - name: odh-minimal-gpu-notebook-image-n-1
    objref:
      kind: ConfigMap
      name: notebooks-parameters
      apiVersion: v1
    fieldref:
      fieldpath: data.odh-minimal-gpu-notebook-image-n-1
  - name: odh-minimal-gpu-notebook-image-n-2
    objref:
      kind: ConfigMap
      name: notebooks-parameters
      apiVersion: v1
    fieldref:
      fieldpath: data.odh-minimal-gpu-notebook-image-n-2
  - name: odh-minimal-gpu-notebook-image-n-3
    objref:
      kind: ConfigMap
      name: notebooks-parameters
      apiVersion: v1
    fieldref:
      fieldpath: data.odh-minimal-gpu-notebook-image-n-3
  - name: odh-pytorch-gpu-notebook-image-n
    objref:
      kind: ConfigMap
      name: notebooks-parameters
      apiVersion: v1
    fieldref:
      fieldpath: data.odh-pytorch-gpu-notebook-image-n
  - name: odh-pytorch-gpu-notebook-image-n-1
    objref:
      kind: ConfigMap
      name: notebooks-parameters
      apiVersion: v1
    fieldref:
      fieldpath: data.odh-pytorch-gpu-notebook-image-n-1
  - name: odh-pytorch-gpu-notebook-image-n-2
    objref:
      kind: ConfigMap
      name: notebooks-parameters
      apiVersion: v1
    fieldref:
      fieldpath: data.odh-pytorch-gpu-notebook-image-n-2
  - name: odh-pytorch-gpu-notebook-image-n-3
    objref:
      kind: ConfigMap
      name: notebooks-parameters
      apiVersion: v1
    fieldref:
      fieldpath: data.odh-pytorch-gpu-notebook-image-n-3
  - name: odh-generic-data-science-notebook-image-n
    objref:
      kind: ConfigMap
      name: notebooks-parameters
      apiVersion: v1
    fieldref:
      fieldpath: data.odh-generic-data-science-notebook-image-n
  - name: odh-generic-data-science-notebook-image-n-1
    objref:
      kind: ConfigMap
      name: notebooks-parameters
      apiVersion: v1
    fieldref:
      fieldpath: data.odh-generic-data-science-notebook-image-n-1
  - name: odh-generic-data-science-notebook-image-n-2
    objref:
      kind: ConfigMap
      name: notebooks-parameters
      apiVersion: v1
    fieldref:
      fieldpath: data.odh-generic-data-science-notebook-image-n-2
  - name: odh-generic-data-science-notebook-image-n-3
    objref:
      kind: ConfigMap
      name: notebooks-parameters
      apiVersion: v1
    fieldref:
      fieldpath: data.odh-generic-data-science-notebook-image-n-3
  - name: odh-tensorflow-gpu-notebook-image-n
    objref:
      kind: ConfigMap
      name: notebooks-parameters
      apiVersion: v1
    fieldref:
      fieldpath: data.odh-tensorflow-gpu-notebook-image-n
  - name: odh-tensorflow-gpu-notebook-image-n-1
    objref:
      kind: ConfigMap
      name: notebooks-parameters
      apiVersion: v1
    fieldref:
      fieldpath: data.odh-tensorflow-gpu-notebook-image-n-1
  - name: odh-tensorflow-gpu-notebook-image-n-2
    objref:
      kind: ConfigMap
      name: notebooks-parameters
      apiVersion: v1
    fieldref:
      fieldpath: data.odh-tensorflow-gpu-notebook-image-n-2
  - name: odh-tensorflow-gpu-notebook-image-n-3
    objref:
      kind: ConfigMap
      name: notebooks-parameters
      apiVersion: v1
    fieldref:
<<<<<<< HEAD
      fieldpath: data.odh-tensorflow-gpu-notebook-image-n-3
  - name: odh-trustyai-notebook-image-n
    objref:
      kind: ConfigMap
      name: notebooks-parameters
      apiVersion: v1
    fieldref:
      fieldpath: data.odh-trustyai-notebook-image-n
  - name: odh-trustyai-notebook-image-n-1
    objref:
      kind: ConfigMap
      name: notebooks-parameters
      apiVersion: v1
    fieldref:
      fieldpath: data.odh-trustyai-notebook-image-n-1
  - name: odh-trustyai-notebook-image-n-2
=======
      fieldpath: data.odh-trustyai-notebook-image-n-1
  - name: odh-codeserver-notebook-image-n
>>>>>>> bebc11eb
    objref:
      kind: ConfigMap
      name: notebooks-parameters
      apiVersion: v1
    fieldref:
      fieldpath: data.odh-trustyai-notebook-image-n-2
  - name: odh-codeserver-notebook-image-n
    objref:
      kind: ConfigMap
      name: notebooks-parameters
      apiVersion: v1
    fieldref:
      fieldpath: data.odh-codeserver-notebook-image-n
  - name: odh-codeserver-notebook-image-n-1
    objref:
      kind: ConfigMap
      name: notebooks-parameters
      apiVersion: v1
    fieldref:
      fieldpath: data.odh-codeserver-notebook-image-n-1
  - name: odh-rocm-minimal-notebook-image-n
    objref:
      kind: ConfigMap
      name: notebooks-parameters
      apiVersion: v1
    fieldref:
      fieldpath: data.odh-rocm-minimal-notebook-image-n
  - name: odh-rocm-pytorch-notebook-image-n
    objref:
      kind: ConfigMap
      name: notebooks-parameters
      apiVersion: v1
    fieldref:
      fieldpath: data.odh-rocm-pytorch-notebook-image-n
  - name: odh-rocm-tensorflow-notebook-image-n
    objref:
      kind: ConfigMap
      name: notebooks-parameters
      apiVersion: v1
    fieldref:
      fieldpath: data.odh-rocm-tensorflow-notebook-image-n
  - name: odh-minimal-notebook-image-commit-n
    objref:
      kind: ConfigMap
      name: notebook
      apiVersion: v1
    fieldref:
      fieldpath: data.odh-minimal-notebook-image-commit-n
  - name: odh-minimal-notebook-image-commit-n-1
    objref:
      kind: ConfigMap
      name: notebook
      apiVersion: v1
    fieldref:
      fieldpath: data.odh-minimal-notebook-image-commit-n-1
  - name: odh-minimal-notebook-image-commit-n-2
    objref:
      kind: ConfigMap
      name: notebook
      apiVersion: v1
    fieldref:
      fieldpath: data.odh-minimal-notebook-image-commit-n-2
  - name: odh-minimal-notebook-image-commit-n-3
    objref:
      kind: ConfigMap
      name: notebook
      apiVersion: v1
    fieldref:
      fieldpath: data.odh-minimal-notebook-image-commit-n-3
  - name: odh-minimal-gpu-notebook-image-commit-n
    objref:
      kind: ConfigMap
      name: notebook
      apiVersion: v1
    fieldref:
      fieldpath: data.odh-minimal-gpu-notebook-image-commit-n
  - name: odh-minimal-gpu-notebook-image-commit-n-1
    objref:
      kind: ConfigMap
      name: notebook
      apiVersion: v1
    fieldref:
      fieldpath: data.odh-minimal-gpu-notebook-image-commit-n-1
  - name: odh-minimal-gpu-notebook-image-commit-n-2
    objref:
      kind: ConfigMap
      name: notebook
      apiVersion: v1
    fieldref:
      fieldpath: data.odh-minimal-gpu-notebook-image-commit-n-2
  - name: odh-minimal-gpu-notebook-image-commit-n-3
    objref:
      kind: ConfigMap
      name: notebook
      apiVersion: v1
    fieldref:
      fieldpath: data.odh-minimal-gpu-notebook-image-commit-n-3
  - name: odh-pytorch-gpu-notebook-image-commit-n
    objref:
      kind: ConfigMap
      name: notebook
      apiVersion: v1
    fieldref:
      fieldpath: data.odh-pytorch-gpu-notebook-image-commit-n
  - name: odh-pytorch-gpu-notebook-image-commit-n-1
    objref:
      kind: ConfigMap
      name: notebook
      apiVersion: v1
    fieldref:
      fieldpath: data.odh-pytorch-gpu-notebook-image-commit-n-1
  - name: odh-pytorch-gpu-notebook-image-commit-n-2
    objref:
      kind: ConfigMap
      name: notebook
      apiVersion: v1
    fieldref:
      fieldpath: data.odh-pytorch-gpu-notebook-image-commit-n-2
  - name: odh-pytorch-gpu-notebook-image-commit-n-3
    objref:
      kind: ConfigMap
      name: notebook
      apiVersion: v1
    fieldref:
      fieldpath: data.odh-pytorch-gpu-notebook-image-commit-n-3
  - name: odh-generic-data-science-notebook-image-commit-n
    objref:
      kind: ConfigMap
      name: notebook
      apiVersion: v1
    fieldref:
      fieldpath: data.odh-generic-data-science-notebook-image-commit-n
  - name: odh-generic-data-science-notebook-image-commit-n-1
    objref:
      kind: ConfigMap
      name: notebook
      apiVersion: v1
    fieldref:
      fieldpath: data.odh-generic-data-science-notebook-image-commit-n-1
  - name: odh-generic-data-science-notebook-image-commit-n-2
    objref:
      kind: ConfigMap
      name: notebook
      apiVersion: v1
    fieldref:
      fieldpath: data.odh-generic-data-science-notebook-image-commit-n-2
  - name: odh-generic-data-science-notebook-image-commit-n-3
    objref:
      kind: ConfigMap
      name: notebook
      apiVersion: v1
    fieldref:
      fieldpath: data.odh-generic-data-science-notebook-image-commit-n-3
  - name: odh-tensorflow-gpu-notebook-image-commit-n
    objref:
      kind: ConfigMap
      name: notebook
      apiVersion: v1
    fieldref:
      fieldpath: data.odh-tensorflow-gpu-notebook-image-commit-n
  - name: odh-tensorflow-gpu-notebook-image-commit-n-1
    objref:
      kind: ConfigMap
      name: notebook
      apiVersion: v1
    fieldref:
      fieldpath: data.odh-tensorflow-gpu-notebook-image-commit-n-1
  - name: odh-tensorflow-gpu-notebook-image-commit-n-2
    objref:
      kind: ConfigMap
      name: notebook
      apiVersion: v1
    fieldref:
      fieldpath: data.odh-tensorflow-gpu-notebook-image-commit-n-2
  - name: odh-tensorflow-gpu-notebook-image-commit-n-3
    objref:
      kind: ConfigMap
      name: notebook
      apiVersion: v1
    fieldref:
<<<<<<< HEAD
      fieldpath: data.odh-tensorflow-gpu-notebook-image-commit-n-3
  - name: odh-trustyai-notebook-image-commit-n
    objref:
      kind: ConfigMap
      name: notebook
      apiVersion: v1
    fieldref:
      fieldpath: data.odh-trustyai-notebook-image-commit-n
  - name: odh-trustyai-notebook-image-commit-n-1
    objref:
      kind: ConfigMap
      name: notebook
      apiVersion: v1
    fieldref:
      fieldpath: data.odh-trustyai-notebook-image-commit-n-1
  - name: odh-trustyai-notebook-image-commit-n-2
=======
      fieldpath: data.odh-trustyai-notebook-image-commit-n-1
  - name: odh-codeserver-notebook-image-commit-n
>>>>>>> bebc11eb
    objref:
      kind: ConfigMap
      name: notebook
      apiVersion: v1
    fieldref:
      fieldpath: data.odh-trustyai-notebook-image-commit-n-2
  - name: odh-codeserver-notebook-image-commit-n-1
    objref:
      kind: ConfigMap
      name: notebook
      apiVersion: v1
    fieldref:
      fieldpath: data.odh-codeserver-notebook-image-commit-n-1
  - name: odh-rocm-minimal-notebook-image-commit-n
    objref:
      kind: ConfigMap
      name: notebook
      apiVersion: v1
    fieldref:
      fieldpath: data.odh-rocm-minimal-notebook-image-commit-n
  - name: odh-rocm-pytorch-notebook-image-commit-n
    objref:
      kind: ConfigMap
      name: notebook
      apiVersion: v1
    fieldref:
      fieldpath: data.odh-rocm-pytorch-notebook-image-commit-n
  - name: odh-rocm-tensorflow-notebook-image-commit-n
    objref:
      kind: ConfigMap
      name: notebook
      apiVersion: v1
    fieldref:
      fieldpath: data.odh-rocm-tensorflow-notebook-image-commit-n
configurations:
  - params.yaml
  - commit.yaml<|MERGE_RESOLUTION|>--- conflicted
+++ resolved
@@ -166,7 +166,6 @@
       name: notebooks-parameters
       apiVersion: v1
     fieldref:
-<<<<<<< HEAD
       fieldpath: data.odh-tensorflow-gpu-notebook-image-n-3
   - name: odh-trustyai-notebook-image-n
     objref:
@@ -183,10 +182,6 @@
     fieldref:
       fieldpath: data.odh-trustyai-notebook-image-n-1
   - name: odh-trustyai-notebook-image-n-2
-=======
-      fieldpath: data.odh-trustyai-notebook-image-n-1
-  - name: odh-codeserver-notebook-image-n
->>>>>>> bebc11eb
     objref:
       kind: ConfigMap
       name: notebooks-parameters
@@ -367,7 +362,6 @@
       name: notebook
       apiVersion: v1
     fieldref:
-<<<<<<< HEAD
       fieldpath: data.odh-tensorflow-gpu-notebook-image-commit-n-3
   - name: odh-trustyai-notebook-image-commit-n
     objref:
@@ -384,16 +378,19 @@
     fieldref:
       fieldpath: data.odh-trustyai-notebook-image-commit-n-1
   - name: odh-trustyai-notebook-image-commit-n-2
-=======
-      fieldpath: data.odh-trustyai-notebook-image-commit-n-1
+    objref:
+      kind: ConfigMap
+      name: notebook
+      apiVersion: v1
+    fieldref:
+      fieldpath: data.odh-trustyai-notebook-image-commit-n-2
   - name: odh-codeserver-notebook-image-commit-n
->>>>>>> bebc11eb
-    objref:
-      kind: ConfigMap
-      name: notebook
-      apiVersion: v1
-    fieldref:
-      fieldpath: data.odh-trustyai-notebook-image-commit-n-2
+    objref:
+      kind: ConfigMap
+      name: notebook
+      apiVersion: v1
+    fieldref:
+      fieldpath: data.odh-codeserver-notebook-image-commit-n
   - name: odh-codeserver-notebook-image-commit-n-1
     objref:
       kind: ConfigMap
