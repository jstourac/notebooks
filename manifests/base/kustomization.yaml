---
apiVersion: kustomize.config.k8s.io/v1beta1
kind: Kustomization
resources:
  - jupyter-minimal-notebook-imagestream.yaml
  - jupyter-datascience-notebook-imagestream.yaml
  - jupyter-minimal-gpu-notebook-imagestream.yaml
  - jupyter-pytorch-notebook-imagestream.yaml
  - jupyter-tensorflow-notebook-imagestream.yaml
  - jupyter-trustyai-notebook-imagestream.yaml
  - code-server-notebook-imagestream.yaml
<<<<<<< HEAD
  - rstudio-buildconfig.yaml
  - cuda-rstudio-buildconfig.yaml
=======
  - rstudio-notebook-imagestream.yaml
  - rstudio-gpu-notebook-imagestream.yaml
>>>>>>> 13dbeb32
  - jupyter-rocm-minimal-notebook-imagestream.yaml
  - jupyter-rocm-pytorch-notebook-imagestream.yaml
  - jupyter-rocm-tensorflow-notebook-imagestream.yaml

commonLabels:
  opendatahub.io/component: "true"
  component.opendatahub.io/name: notebooks

configMapGenerator:
  - name: notebooks-parameters
    env: params.env
  - name: notebook
    env: commit.env
generatorOptions:
  disableNameSuffixHash: true
vars:
  - name: odh-minimal-notebook-image-n
    objref:
      kind: ConfigMap
      name: notebooks-parameters
      apiVersion: v1
    fieldref:
      fieldpath: data.odh-minimal-notebook-image-n
  - name: odh-minimal-notebook-image-n-1
    objref:
      kind: ConfigMap
      name: notebooks-parameters
      apiVersion: v1
    fieldref:
      fieldpath: data.odh-minimal-notebook-image-n-1
<<<<<<< HEAD
  - name: odh-minimal-notebook-image-n-2
    objref:
      kind: ConfigMap
      name: notebooks-parameters
      apiVersion: v1
    fieldref:
      fieldpath: data.odh-minimal-notebook-image-n-2
  - name: odh-minimal-notebook-image-n-3
    objref:
      kind: ConfigMap
      name: notebooks-parameters
      apiVersion: v1
    fieldref:
      fieldpath: data.odh-minimal-notebook-image-n-3
  - name: odh-minimal-gpu-notebook-image-n
=======
  - name: odh-generic-data-science-notebook-image-n
>>>>>>> 13dbeb32
    objref:
      kind: ConfigMap
      name: notebooks-parameters
      apiVersion: v1
    fieldref:
      fieldpath: data.odh-generic-data-science-notebook-image-n
  - name: odh-generic-data-science-notebook-image-n-1
    objref:
      kind: ConfigMap
      name: notebooks-parameters
      apiVersion: v1
    fieldref:
<<<<<<< HEAD
      fieldpath: data.odh-minimal-gpu-notebook-image-n-1
  - name: odh-minimal-gpu-notebook-image-n-2
    objref:
      kind: ConfigMap
      name: notebooks-parameters
      apiVersion: v1
    fieldref:
      fieldpath: data.odh-minimal-gpu-notebook-image-n-2
  - name: odh-minimal-gpu-notebook-image-n-3
    objref:
      kind: ConfigMap
      name: notebooks-parameters
      apiVersion: v1
    fieldref:
      fieldpath: data.odh-minimal-gpu-notebook-image-n-3
  - name: odh-pytorch-gpu-notebook-image-n
=======
      fieldpath: data.odh-generic-data-science-notebook-image-n-1
  - name: odh-minimal-gpu-notebook-image-n
>>>>>>> 13dbeb32
    objref:
      kind: ConfigMap
      name: notebooks-parameters
      apiVersion: v1
    fieldref:
      fieldpath: data.odh-minimal-gpu-notebook-image-n
  - name: odh-minimal-gpu-notebook-image-n-1
    objref:
      kind: ConfigMap
      name: notebooks-parameters
      apiVersion: v1
    fieldref:
<<<<<<< HEAD
      fieldpath: data.odh-pytorch-gpu-notebook-image-n-1
  - name: odh-pytorch-gpu-notebook-image-n-2
    objref:
      kind: ConfigMap
      name: notebooks-parameters
      apiVersion: v1
    fieldref:
      fieldpath: data.odh-pytorch-gpu-notebook-image-n-2
  - name: odh-pytorch-gpu-notebook-image-n-3
    objref:
      kind: ConfigMap
      name: notebooks-parameters
      apiVersion: v1
    fieldref:
      fieldpath: data.odh-pytorch-gpu-notebook-image-n-3
  - name: odh-generic-data-science-notebook-image-n
=======
      fieldpath: data.odh-minimal-gpu-notebook-image-n-1
  - name: odh-pytorch-gpu-notebook-image-n
>>>>>>> 13dbeb32
    objref:
      kind: ConfigMap
      name: notebooks-parameters
      apiVersion: v1
    fieldref:
      fieldpath: data.odh-pytorch-gpu-notebook-image-n
  - name: odh-pytorch-gpu-notebook-image-n-1
    objref:
      kind: ConfigMap
      name: notebooks-parameters
      apiVersion: v1
    fieldref:
<<<<<<< HEAD
      fieldpath: data.odh-generic-data-science-notebook-image-n-1
  - name: odh-generic-data-science-notebook-image-n-2
    objref:
      kind: ConfigMap
      name: notebooks-parameters
      apiVersion: v1
    fieldref:
      fieldpath: data.odh-generic-data-science-notebook-image-n-2
  - name: odh-generic-data-science-notebook-image-n-3
    objref:
      kind: ConfigMap
      name: notebooks-parameters
      apiVersion: v1
    fieldref:
      fieldpath: data.odh-generic-data-science-notebook-image-n-3
=======
      fieldpath: data.odh-pytorch-gpu-notebook-image-n-1
>>>>>>> 13dbeb32
  - name: odh-tensorflow-gpu-notebook-image-n
    objref:
      kind: ConfigMap
      name: notebooks-parameters
      apiVersion: v1
    fieldref:
      fieldpath: data.odh-tensorflow-gpu-notebook-image-n
  - name: odh-tensorflow-gpu-notebook-image-n-1
    objref:
      kind: ConfigMap
      name: notebooks-parameters
      apiVersion: v1
    fieldref:
      fieldpath: data.odh-tensorflow-gpu-notebook-image-n-1
  - name: odh-tensorflow-gpu-notebook-image-n-2
    objref:
      kind: ConfigMap
      name: notebooks-parameters
      apiVersion: v1
    fieldref:
      fieldpath: data.odh-tensorflow-gpu-notebook-image-n-2
  - name: odh-tensorflow-gpu-notebook-image-n-3
    objref:
      kind: ConfigMap
      name: notebooks-parameters
      apiVersion: v1
    fieldref:
      fieldpath: data.odh-tensorflow-gpu-notebook-image-n-3
  - name: odh-trustyai-notebook-image-n
    objref:
      kind: ConfigMap
      name: notebooks-parameters
      apiVersion: v1
    fieldref:
      fieldpath: data.odh-trustyai-notebook-image-n
  - name: odh-trustyai-notebook-image-n-1
    objref:
      kind: ConfigMap
      name: notebooks-parameters
      apiVersion: v1
    fieldref:
      fieldpath: data.odh-trustyai-notebook-image-n-1
  - name: odh-trustyai-notebook-image-n-2
    objref:
      kind: ConfigMap
      name: notebooks-parameters
      apiVersion: v1
    fieldref:
      fieldpath: data.odh-trustyai-notebook-image-n-2
  - name: odh-codeserver-notebook-image-n
    objref:
      kind: ConfigMap
      name: notebooks-parameters
      apiVersion: v1
    fieldref:
      fieldpath: data.odh-codeserver-notebook-image-n
  - name: odh-codeserver-notebook-image-n-1
    objref:
      kind: ConfigMap
      name: notebooks-parameters
      apiVersion: v1
    fieldref:
      fieldpath: data.odh-codeserver-notebook-image-n-1
  - name: odh-rocm-minimal-notebook-image-n
    objref:
      kind: ConfigMap
      name: notebooks-parameters
      apiVersion: v1
    fieldref:
      fieldpath: data.odh-rocm-minimal-notebook-image-n
  - name: odh-rocm-pytorch-notebook-image-n
    objref:
      kind: ConfigMap
      name: notebooks-parameters
      apiVersion: v1
    fieldref:
      fieldpath: data.odh-rocm-pytorch-notebook-image-n
  - name: odh-rocm-tensorflow-notebook-image-n
    objref:
      kind: ConfigMap
      name: notebooks-parameters
      apiVersion: v1
    fieldref:
<<<<<<< HEAD
=======
      fieldpath: data.odh-rstudio-gpu-notebook-image-n-1
  - name: odh-rocm-minimal-notebook-image-n
    objref:
      kind: ConfigMap
      name: notebooks-parameters
      apiVersion: v1
    fieldref:
      fieldpath: data.odh-rocm-minimal-notebook-image-n
  - name: odh-rocm-pytorch-notebook-image-n
    objref:
      kind: ConfigMap
      name: notebooks-parameters
      apiVersion: v1
    fieldref:
      fieldpath: data.odh-rocm-pytorch-notebook-image-n
  - name: odh-rocm-tensorflow-notebook-image-n
    objref:
      kind: ConfigMap
      name: notebooks-parameters
      apiVersion: v1
    fieldref:
>>>>>>> 13dbeb32
      fieldpath: data.odh-rocm-tensorflow-notebook-image-n
  - name: odh-minimal-notebook-image-commit-n
    objref:
      kind: ConfigMap
      name: notebook
      apiVersion: v1
    fieldref:
      fieldpath: data.odh-minimal-notebook-image-commit-n
  - name: odh-minimal-notebook-image-commit-n-1
    objref:
      kind: ConfigMap
      name: notebook
      apiVersion: v1
    fieldref:
      fieldpath: data.odh-minimal-notebook-image-commit-n-1
<<<<<<< HEAD
  - name: odh-minimal-notebook-image-commit-n-2
    objref:
      kind: ConfigMap
      name: notebook
      apiVersion: v1
    fieldref:
      fieldpath: data.odh-minimal-notebook-image-commit-n-2
  - name: odh-minimal-notebook-image-commit-n-3
    objref:
      kind: ConfigMap
      name: notebook
      apiVersion: v1
    fieldref:
      fieldpath: data.odh-minimal-notebook-image-commit-n-3
  - name: odh-minimal-gpu-notebook-image-commit-n
=======
  - name: odh-generic-data-science-notebook-image-commit-n
>>>>>>> 13dbeb32
    objref:
      kind: ConfigMap
      name: notebook
      apiVersion: v1
    fieldref:
      fieldpath: data.odh-generic-data-science-notebook-image-commit-n
  - name: odh-generic-data-science-notebook-image-commit-n-1
    objref:
      kind: ConfigMap
      name: notebook
      apiVersion: v1
    fieldref:
<<<<<<< HEAD
      fieldpath: data.odh-minimal-gpu-notebook-image-commit-n-1
  - name: odh-minimal-gpu-notebook-image-commit-n-2
    objref:
      kind: ConfigMap
      name: notebook
      apiVersion: v1
    fieldref:
      fieldpath: data.odh-minimal-gpu-notebook-image-commit-n-2
  - name: odh-minimal-gpu-notebook-image-commit-n-3
    objref:
      kind: ConfigMap
      name: notebook
      apiVersion: v1
    fieldref:
      fieldpath: data.odh-minimal-gpu-notebook-image-commit-n-3
  - name: odh-pytorch-gpu-notebook-image-commit-n
=======
      fieldpath: data.odh-generic-data-science-notebook-image-commit-n-1
  - name: odh-minimal-gpu-notebook-image-commit-n
>>>>>>> 13dbeb32
    objref:
      kind: ConfigMap
      name: notebook
      apiVersion: v1
    fieldref:
      fieldpath: data.odh-minimal-gpu-notebook-image-commit-n
  - name: odh-minimal-gpu-notebook-image-commit-n-1
    objref:
      kind: ConfigMap
      name: notebook
      apiVersion: v1
    fieldref:
<<<<<<< HEAD
      fieldpath: data.odh-pytorch-gpu-notebook-image-commit-n-1
  - name: odh-pytorch-gpu-notebook-image-commit-n-2
    objref:
      kind: ConfigMap
      name: notebook
      apiVersion: v1
    fieldref:
      fieldpath: data.odh-pytorch-gpu-notebook-image-commit-n-2
  - name: odh-pytorch-gpu-notebook-image-commit-n-3
    objref:
      kind: ConfigMap
      name: notebook
      apiVersion: v1
    fieldref:
      fieldpath: data.odh-pytorch-gpu-notebook-image-commit-n-3
  - name: odh-generic-data-science-notebook-image-commit-n
=======
      fieldpath: data.odh-minimal-gpu-notebook-image-commit-n-1
  - name: odh-pytorch-gpu-notebook-image-commit-n
>>>>>>> 13dbeb32
    objref:
      kind: ConfigMap
      name: notebook
      apiVersion: v1
    fieldref:
      fieldpath: data.odh-pytorch-gpu-notebook-image-commit-n
  - name: odh-pytorch-gpu-notebook-image-commit-n-1
    objref:
      kind: ConfigMap
      name: notebook
      apiVersion: v1
    fieldref:
<<<<<<< HEAD
      fieldpath: data.odh-generic-data-science-notebook-image-commit-n-1
  - name: odh-generic-data-science-notebook-image-commit-n-2
    objref:
      kind: ConfigMap
      name: notebook
      apiVersion: v1
    fieldref:
      fieldpath: data.odh-generic-data-science-notebook-image-commit-n-2
  - name: odh-generic-data-science-notebook-image-commit-n-3
    objref:
      kind: ConfigMap
      name: notebook
      apiVersion: v1
    fieldref:
      fieldpath: data.odh-generic-data-science-notebook-image-commit-n-3
=======
      fieldpath: data.odh-pytorch-gpu-notebook-image-commit-n-1
>>>>>>> 13dbeb32
  - name: odh-tensorflow-gpu-notebook-image-commit-n
    objref:
      kind: ConfigMap
      name: notebook
      apiVersion: v1
    fieldref:
      fieldpath: data.odh-tensorflow-gpu-notebook-image-commit-n
  - name: odh-tensorflow-gpu-notebook-image-commit-n-1
    objref:
      kind: ConfigMap
      name: notebook
      apiVersion: v1
    fieldref:
      fieldpath: data.odh-tensorflow-gpu-notebook-image-commit-n-1
  - name: odh-tensorflow-gpu-notebook-image-commit-n-2
    objref:
      kind: ConfigMap
      name: notebook
      apiVersion: v1
    fieldref:
      fieldpath: data.odh-tensorflow-gpu-notebook-image-commit-n-2
  - name: odh-tensorflow-gpu-notebook-image-commit-n-3
    objref:
      kind: ConfigMap
      name: notebook
      apiVersion: v1
    fieldref:
      fieldpath: data.odh-tensorflow-gpu-notebook-image-commit-n-3
  - name: odh-trustyai-notebook-image-commit-n
    objref:
      kind: ConfigMap
      name: notebook
      apiVersion: v1
    fieldref:
      fieldpath: data.odh-trustyai-notebook-image-commit-n
  - name: odh-trustyai-notebook-image-commit-n-1
    objref:
      kind: ConfigMap
      name: notebook
      apiVersion: v1
    fieldref:
      fieldpath: data.odh-trustyai-notebook-image-commit-n-1
  - name: odh-trustyai-notebook-image-commit-n-2
    objref:
      kind: ConfigMap
      name: notebook
      apiVersion: v1
    fieldref:
      fieldpath: data.odh-trustyai-notebook-image-commit-n-2
  - name: odh-codeserver-notebook-image-commit-n
    objref:
      kind: ConfigMap
      name: notebook
      apiVersion: v1
    fieldref:
      fieldpath: data.odh-codeserver-notebook-image-commit-n
  - name: odh-codeserver-notebook-image-commit-n-1
    objref:
      kind: ConfigMap
      name: notebook
      apiVersion: v1
    fieldref:
      fieldpath: data.odh-codeserver-notebook-image-commit-n-1
  - name: odh-rocm-minimal-notebook-image-commit-n
    objref:
      kind: ConfigMap
      name: notebook
      apiVersion: v1
    fieldref:
      fieldpath: data.odh-rocm-minimal-notebook-image-commit-n
  - name: odh-rocm-pytorch-notebook-image-commit-n
    objref:
      kind: ConfigMap
      name: notebook
      apiVersion: v1
    fieldref:
      fieldpath: data.odh-rocm-pytorch-notebook-image-commit-n
  - name: odh-rocm-tensorflow-notebook-image-commit-n
    objref:
      kind: ConfigMap
      name: notebook
      apiVersion: v1
    fieldref:
<<<<<<< HEAD
      fieldpath: data.odh-rocm-tensorflow-notebook-image-commit-n
=======
      fieldpath: data.odh-rstudio-gpu-notebook-image-commit-n-1
  - name: odh-rocm-minimal-notebook-image-commit-n
    objref:
      kind: ConfigMap
      name: notebook
      apiVersion: v1
    fieldref:
      fieldpath: data.odh-rocm-minimal-notebook-image-commit-n
  - name: odh-rocm-pytorch-notebook-image-commit-n
    objref:
      kind: ConfigMap
      name: notebook
      apiVersion: v1
    fieldref:
      fieldpath: data.odh-rocm-pytorch-notebook-image-commit-n
  - name: odh-rocm-tensorflow-notebook-image-commit-n
    objref:
      kind: ConfigMap
      name: notebook
      apiVersion: v1
    fieldref:
      fieldpath: data.odh-rocm-tensorflow-notebook-image-commit-n

>>>>>>> 13dbeb32
configurations:
  - params.yaml
  - commit.yaml<|MERGE_RESOLUTION|>--- conflicted
+++ resolved
@@ -9,13 +9,8 @@
   - jupyter-tensorflow-notebook-imagestream.yaml
   - jupyter-trustyai-notebook-imagestream.yaml
   - code-server-notebook-imagestream.yaml
-<<<<<<< HEAD
   - rstudio-buildconfig.yaml
   - cuda-rstudio-buildconfig.yaml
-=======
-  - rstudio-notebook-imagestream.yaml
-  - rstudio-gpu-notebook-imagestream.yaml
->>>>>>> 13dbeb32
   - jupyter-rocm-minimal-notebook-imagestream.yaml
   - jupyter-rocm-pytorch-notebook-imagestream.yaml
   - jupyter-rocm-tensorflow-notebook-imagestream.yaml
@@ -46,7 +41,6 @@
       apiVersion: v1
     fieldref:
       fieldpath: data.odh-minimal-notebook-image-n-1
-<<<<<<< HEAD
   - name: odh-minimal-notebook-image-n-2
     objref:
       kind: ConfigMap
@@ -61,10 +55,84 @@
       apiVersion: v1
     fieldref:
       fieldpath: data.odh-minimal-notebook-image-n-3
+  - name: odh-minimal-notebook-image-n-4
+    objref:
+      kind: ConfigMap
+      name: notebooks-parameters
+      apiVersion: v1
+    fieldref:
+      fieldpath: data.odh-minimal-notebook-image-n-4
   - name: odh-minimal-gpu-notebook-image-n
-=======
+    objref:
+      kind: ConfigMap
+      name: notebooks-parameters
+      apiVersion: v1
+    fieldref:
+      fieldpath: data.odh-minimal-gpu-notebook-image-n
+  - name: odh-minimal-gpu-notebook-image-n-1
+    objref:
+      kind: ConfigMap
+      name: notebooks-parameters
+      apiVersion: v1
+    fieldref:
+      fieldpath: data.odh-minimal-gpu-notebook-image-n-1
+  - name: odh-minimal-gpu-notebook-image-n-2
+    objref:
+      kind: ConfigMap
+      name: notebooks-parameters
+      apiVersion: v1
+    fieldref:
+      fieldpath: data.odh-minimal-gpu-notebook-image-n-2
+  - name: odh-minimal-gpu-notebook-image-n-3
+    objref:
+      kind: ConfigMap
+      name: notebooks-parameters
+      apiVersion: v1
+    fieldref:
+      fieldpath: data.odh-minimal-gpu-notebook-image-n-3
+  - name: odh-minimal-gpu-notebook-image-n-4
+    objref:
+      kind: ConfigMap
+      name: notebooks-parameters
+      apiVersion: v1
+    fieldref:
+      fieldpath: data.odh-minimal-gpu-notebook-image-n-4
+  - name: odh-pytorch-gpu-notebook-image-n
+    objref:
+      kind: ConfigMap
+      name: notebooks-parameters
+      apiVersion: v1
+    fieldref:
+      fieldpath: data.odh-pytorch-gpu-notebook-image-n
+  - name: odh-pytorch-gpu-notebook-image-n-1
+    objref:
+      kind: ConfigMap
+      name: notebooks-parameters
+      apiVersion: v1
+    fieldref:
+      fieldpath: data.odh-pytorch-gpu-notebook-image-n-1
+  - name: odh-pytorch-gpu-notebook-image-n-2
+    objref:
+      kind: ConfigMap
+      name: notebooks-parameters
+      apiVersion: v1
+    fieldref:
+      fieldpath: data.odh-pytorch-gpu-notebook-image-n-2
+  - name: odh-pytorch-gpu-notebook-image-n-3
+    objref:
+      kind: ConfigMap
+      name: notebooks-parameters
+      apiVersion: v1
+    fieldref:
+      fieldpath: data.odh-pytorch-gpu-notebook-image-n-3
+  - name: odh-pytorch-gpu-notebook-image-n-4
+    objref:
+      kind: ConfigMap
+      name: notebooks-parameters
+      apiVersion: v1
+    fieldref:
+      fieldpath: data.odh-pytorch-gpu-notebook-image-n-4
   - name: odh-generic-data-science-notebook-image-n
->>>>>>> 13dbeb32
     objref:
       kind: ConfigMap
       name: notebooks-parameters
@@ -77,73 +145,6 @@
       name: notebooks-parameters
       apiVersion: v1
     fieldref:
-<<<<<<< HEAD
-      fieldpath: data.odh-minimal-gpu-notebook-image-n-1
-  - name: odh-minimal-gpu-notebook-image-n-2
-    objref:
-      kind: ConfigMap
-      name: notebooks-parameters
-      apiVersion: v1
-    fieldref:
-      fieldpath: data.odh-minimal-gpu-notebook-image-n-2
-  - name: odh-minimal-gpu-notebook-image-n-3
-    objref:
-      kind: ConfigMap
-      name: notebooks-parameters
-      apiVersion: v1
-    fieldref:
-      fieldpath: data.odh-minimal-gpu-notebook-image-n-3
-  - name: odh-pytorch-gpu-notebook-image-n
-=======
-      fieldpath: data.odh-generic-data-science-notebook-image-n-1
-  - name: odh-minimal-gpu-notebook-image-n
->>>>>>> 13dbeb32
-    objref:
-      kind: ConfigMap
-      name: notebooks-parameters
-      apiVersion: v1
-    fieldref:
-      fieldpath: data.odh-minimal-gpu-notebook-image-n
-  - name: odh-minimal-gpu-notebook-image-n-1
-    objref:
-      kind: ConfigMap
-      name: notebooks-parameters
-      apiVersion: v1
-    fieldref:
-<<<<<<< HEAD
-      fieldpath: data.odh-pytorch-gpu-notebook-image-n-1
-  - name: odh-pytorch-gpu-notebook-image-n-2
-    objref:
-      kind: ConfigMap
-      name: notebooks-parameters
-      apiVersion: v1
-    fieldref:
-      fieldpath: data.odh-pytorch-gpu-notebook-image-n-2
-  - name: odh-pytorch-gpu-notebook-image-n-3
-    objref:
-      kind: ConfigMap
-      name: notebooks-parameters
-      apiVersion: v1
-    fieldref:
-      fieldpath: data.odh-pytorch-gpu-notebook-image-n-3
-  - name: odh-generic-data-science-notebook-image-n
-=======
-      fieldpath: data.odh-minimal-gpu-notebook-image-n-1
-  - name: odh-pytorch-gpu-notebook-image-n
->>>>>>> 13dbeb32
-    objref:
-      kind: ConfigMap
-      name: notebooks-parameters
-      apiVersion: v1
-    fieldref:
-      fieldpath: data.odh-pytorch-gpu-notebook-image-n
-  - name: odh-pytorch-gpu-notebook-image-n-1
-    objref:
-      kind: ConfigMap
-      name: notebooks-parameters
-      apiVersion: v1
-    fieldref:
-<<<<<<< HEAD
       fieldpath: data.odh-generic-data-science-notebook-image-n-1
   - name: odh-generic-data-science-notebook-image-n-2
     objref:
@@ -159,9 +160,13 @@
       apiVersion: v1
     fieldref:
       fieldpath: data.odh-generic-data-science-notebook-image-n-3
-=======
-      fieldpath: data.odh-pytorch-gpu-notebook-image-n-1
->>>>>>> 13dbeb32
+  - name: odh-generic-data-science-notebook-image-n-4
+    objref:
+      kind: ConfigMap
+      name: notebooks-parameters
+      apiVersion: v1
+    fieldref:
+      fieldpath: data.odh-generic-data-science-notebook-image-n-4
   - name: odh-tensorflow-gpu-notebook-image-n
     objref:
       kind: ConfigMap
@@ -190,6 +195,13 @@
       apiVersion: v1
     fieldref:
       fieldpath: data.odh-tensorflow-gpu-notebook-image-n-3
+  - name: odh-tensorflow-gpu-notebook-image-n-4
+    objref:
+      kind: ConfigMap
+      name: notebooks-parameters
+      apiVersion: v1
+    fieldref:
+      fieldpath: data.odh-tensorflow-gpu-notebook-image-n-4
   - name: odh-trustyai-notebook-image-n
     objref:
       kind: ConfigMap
@@ -211,6 +223,13 @@
       apiVersion: v1
     fieldref:
       fieldpath: data.odh-trustyai-notebook-image-n-2
+  - name: odh-trustyai-notebook-image-n-3
+    objref:
+      kind: ConfigMap
+      name: notebooks-parameters
+      apiVersion: v1
+    fieldref:
+      fieldpath: data.odh-trustyai-notebook-image-n-3
   - name: odh-codeserver-notebook-image-n
     objref:
       kind: ConfigMap
@@ -225,6 +244,13 @@
       apiVersion: v1
     fieldref:
       fieldpath: data.odh-codeserver-notebook-image-n-1
+  - name: odh-codeserver-notebook-image-n-2
+    objref:
+      kind: ConfigMap
+      name: notebooks-parameters
+      apiVersion: v1
+    fieldref:
+      fieldpath: data.odh-codeserver-notebook-image-n-2
   - name: odh-rocm-minimal-notebook-image-n
     objref:
       kind: ConfigMap
@@ -245,30 +271,6 @@
       name: notebooks-parameters
       apiVersion: v1
     fieldref:
-<<<<<<< HEAD
-=======
-      fieldpath: data.odh-rstudio-gpu-notebook-image-n-1
-  - name: odh-rocm-minimal-notebook-image-n
-    objref:
-      kind: ConfigMap
-      name: notebooks-parameters
-      apiVersion: v1
-    fieldref:
-      fieldpath: data.odh-rocm-minimal-notebook-image-n
-  - name: odh-rocm-pytorch-notebook-image-n
-    objref:
-      kind: ConfigMap
-      name: notebooks-parameters
-      apiVersion: v1
-    fieldref:
-      fieldpath: data.odh-rocm-pytorch-notebook-image-n
-  - name: odh-rocm-tensorflow-notebook-image-n
-    objref:
-      kind: ConfigMap
-      name: notebooks-parameters
-      apiVersion: v1
-    fieldref:
->>>>>>> 13dbeb32
       fieldpath: data.odh-rocm-tensorflow-notebook-image-n
   - name: odh-minimal-notebook-image-commit-n
     objref:
@@ -284,7 +286,6 @@
       apiVersion: v1
     fieldref:
       fieldpath: data.odh-minimal-notebook-image-commit-n-1
-<<<<<<< HEAD
   - name: odh-minimal-notebook-image-commit-n-2
     objref:
       kind: ConfigMap
@@ -299,10 +300,84 @@
       apiVersion: v1
     fieldref:
       fieldpath: data.odh-minimal-notebook-image-commit-n-3
+  - name: odh-minimal-notebook-image-commit-n-4
+    objref:
+      kind: ConfigMap
+      name: notebook
+      apiVersion: v1
+    fieldref:
+      fieldpath: data.odh-minimal-notebook-image-commit-n-4
   - name: odh-minimal-gpu-notebook-image-commit-n
-=======
+    objref:
+      kind: ConfigMap
+      name: notebook
+      apiVersion: v1
+    fieldref:
+      fieldpath: data.odh-minimal-gpu-notebook-image-commit-n
+  - name: odh-minimal-gpu-notebook-image-commit-n-1
+    objref:
+      kind: ConfigMap
+      name: notebook
+      apiVersion: v1
+    fieldref:
+      fieldpath: data.odh-minimal-gpu-notebook-image-commit-n-1
+  - name: odh-minimal-gpu-notebook-image-commit-n-2
+    objref:
+      kind: ConfigMap
+      name: notebook
+      apiVersion: v1
+    fieldref:
+      fieldpath: data.odh-minimal-gpu-notebook-image-commit-n-2
+  - name: odh-minimal-gpu-notebook-image-commit-n-3
+    objref:
+      kind: ConfigMap
+      name: notebook
+      apiVersion: v1
+    fieldref:
+      fieldpath: data.odh-minimal-gpu-notebook-image-commit-n-3
+  - name: odh-minimal-gpu-notebook-image-commit-n-4
+    objref:
+      kind: ConfigMap
+      name: notebook
+      apiVersion: v1
+    fieldref:
+      fieldpath: data.odh-minimal-gpu-notebook-image-commit-n-4
+  - name: odh-pytorch-gpu-notebook-image-commit-n
+    objref:
+      kind: ConfigMap
+      name: notebook
+      apiVersion: v1
+    fieldref:
+      fieldpath: data.odh-pytorch-gpu-notebook-image-commit-n
+  - name: odh-pytorch-gpu-notebook-image-commit-n-1
+    objref:
+      kind: ConfigMap
+      name: notebook
+      apiVersion: v1
+    fieldref:
+      fieldpath: data.odh-pytorch-gpu-notebook-image-commit-n-1
+  - name: odh-pytorch-gpu-notebook-image-commit-n-2
+    objref:
+      kind: ConfigMap
+      name: notebook
+      apiVersion: v1
+    fieldref:
+      fieldpath: data.odh-pytorch-gpu-notebook-image-commit-n-2
+  - name: odh-pytorch-gpu-notebook-image-commit-n-3
+    objref:
+      kind: ConfigMap
+      name: notebook
+      apiVersion: v1
+    fieldref:
+      fieldpath: data.odh-pytorch-gpu-notebook-image-commit-n-3
+  - name: odh-pytorch-gpu-notebook-image-commit-n-4
+    objref:
+      kind: ConfigMap
+      name: notebook
+      apiVersion: v1
+    fieldref:
+      fieldpath: data.odh-pytorch-gpu-notebook-image-commit-n-4
   - name: odh-generic-data-science-notebook-image-commit-n
->>>>>>> 13dbeb32
     objref:
       kind: ConfigMap
       name: notebook
@@ -315,73 +390,6 @@
       name: notebook
       apiVersion: v1
     fieldref:
-<<<<<<< HEAD
-      fieldpath: data.odh-minimal-gpu-notebook-image-commit-n-1
-  - name: odh-minimal-gpu-notebook-image-commit-n-2
-    objref:
-      kind: ConfigMap
-      name: notebook
-      apiVersion: v1
-    fieldref:
-      fieldpath: data.odh-minimal-gpu-notebook-image-commit-n-2
-  - name: odh-minimal-gpu-notebook-image-commit-n-3
-    objref:
-      kind: ConfigMap
-      name: notebook
-      apiVersion: v1
-    fieldref:
-      fieldpath: data.odh-minimal-gpu-notebook-image-commit-n-3
-  - name: odh-pytorch-gpu-notebook-image-commit-n
-=======
-      fieldpath: data.odh-generic-data-science-notebook-image-commit-n-1
-  - name: odh-minimal-gpu-notebook-image-commit-n
->>>>>>> 13dbeb32
-    objref:
-      kind: ConfigMap
-      name: notebook
-      apiVersion: v1
-    fieldref:
-      fieldpath: data.odh-minimal-gpu-notebook-image-commit-n
-  - name: odh-minimal-gpu-notebook-image-commit-n-1
-    objref:
-      kind: ConfigMap
-      name: notebook
-      apiVersion: v1
-    fieldref:
-<<<<<<< HEAD
-      fieldpath: data.odh-pytorch-gpu-notebook-image-commit-n-1
-  - name: odh-pytorch-gpu-notebook-image-commit-n-2
-    objref:
-      kind: ConfigMap
-      name: notebook
-      apiVersion: v1
-    fieldref:
-      fieldpath: data.odh-pytorch-gpu-notebook-image-commit-n-2
-  - name: odh-pytorch-gpu-notebook-image-commit-n-3
-    objref:
-      kind: ConfigMap
-      name: notebook
-      apiVersion: v1
-    fieldref:
-      fieldpath: data.odh-pytorch-gpu-notebook-image-commit-n-3
-  - name: odh-generic-data-science-notebook-image-commit-n
-=======
-      fieldpath: data.odh-minimal-gpu-notebook-image-commit-n-1
-  - name: odh-pytorch-gpu-notebook-image-commit-n
->>>>>>> 13dbeb32
-    objref:
-      kind: ConfigMap
-      name: notebook
-      apiVersion: v1
-    fieldref:
-      fieldpath: data.odh-pytorch-gpu-notebook-image-commit-n
-  - name: odh-pytorch-gpu-notebook-image-commit-n-1
-    objref:
-      kind: ConfigMap
-      name: notebook
-      apiVersion: v1
-    fieldref:
-<<<<<<< HEAD
       fieldpath: data.odh-generic-data-science-notebook-image-commit-n-1
   - name: odh-generic-data-science-notebook-image-commit-n-2
     objref:
@@ -397,9 +405,13 @@
       apiVersion: v1
     fieldref:
       fieldpath: data.odh-generic-data-science-notebook-image-commit-n-3
-=======
-      fieldpath: data.odh-pytorch-gpu-notebook-image-commit-n-1
->>>>>>> 13dbeb32
+  - name: odh-generic-data-science-notebook-image-commit-n-4
+    objref:
+      kind: ConfigMap
+      name: notebook
+      apiVersion: v1
+    fieldref:
+      fieldpath: data.odh-generic-data-science-notebook-image-commit-n-4
   - name: odh-tensorflow-gpu-notebook-image-commit-n
     objref:
       kind: ConfigMap
@@ -428,6 +440,13 @@
       apiVersion: v1
     fieldref:
       fieldpath: data.odh-tensorflow-gpu-notebook-image-commit-n-3
+  - name: odh-tensorflow-gpu-notebook-image-commit-n-4
+    objref:
+      kind: ConfigMap
+      name: notebook
+      apiVersion: v1
+    fieldref:
+      fieldpath: data.odh-tensorflow-gpu-notebook-image-commit-n-4
   - name: odh-trustyai-notebook-image-commit-n
     objref:
       kind: ConfigMap
@@ -449,6 +468,13 @@
       apiVersion: v1
     fieldref:
       fieldpath: data.odh-trustyai-notebook-image-commit-n-2
+  - name: odh-trustyai-notebook-image-commit-n-3
+    objref:
+      kind: ConfigMap
+      name: notebook
+      apiVersion: v1
+    fieldref:
+      fieldpath: data.odh-trustyai-notebook-image-commit-n-3
   - name: odh-codeserver-notebook-image-commit-n
     objref:
       kind: ConfigMap
@@ -463,6 +489,13 @@
       apiVersion: v1
     fieldref:
       fieldpath: data.odh-codeserver-notebook-image-commit-n-1
+  - name: odh-codeserver-notebook-image-commit-n-2
+    objref:
+      kind: ConfigMap
+      name: notebook
+      apiVersion: v1
+    fieldref:
+      fieldpath: data.odh-codeserver-notebook-image-commit-n-2
   - name: odh-rocm-minimal-notebook-image-commit-n
     objref:
       kind: ConfigMap
@@ -483,33 +516,7 @@
       name: notebook
       apiVersion: v1
     fieldref:
-<<<<<<< HEAD
       fieldpath: data.odh-rocm-tensorflow-notebook-image-commit-n
-=======
-      fieldpath: data.odh-rstudio-gpu-notebook-image-commit-n-1
-  - name: odh-rocm-minimal-notebook-image-commit-n
-    objref:
-      kind: ConfigMap
-      name: notebook
-      apiVersion: v1
-    fieldref:
-      fieldpath: data.odh-rocm-minimal-notebook-image-commit-n
-  - name: odh-rocm-pytorch-notebook-image-commit-n
-    objref:
-      kind: ConfigMap
-      name: notebook
-      apiVersion: v1
-    fieldref:
-      fieldpath: data.odh-rocm-pytorch-notebook-image-commit-n
-  - name: odh-rocm-tensorflow-notebook-image-commit-n
-    objref:
-      kind: ConfigMap
-      name: notebook
-      apiVersion: v1
-    fieldref:
-      fieldpath: data.odh-rocm-tensorflow-notebook-image-commit-n
-
->>>>>>> 13dbeb32
 configurations:
   - params.yaml
   - commit.yaml