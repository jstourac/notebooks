--- conflicted
+++ resolved
@@ -47,7 +47,7 @@
             {"name": "MySQL Connector/Python", "version": "9.2"},
             {"name": "Kubeflow-Training", "version": "1.9"}
           ]
-        openshift.io/imported-from: quay.io/modh/odh-pytorch-notebook
+        openshift.io/imported-from: quay.io/opendatahub/workbench-images
         opendatahub.io/workbench-image-recommended: 'true'
         opendatahub.io/notebook-build-commit: $(odh-pytorch-gpu-notebook-image-commit-n)
       from:
@@ -88,12 +88,47 @@
             {"name": "MySQL Connector/Python", "version": "9.0"},
             {"name": "Kubeflow-Training", "version": "1.8"}
           ]
-<<<<<<< HEAD
+        openshift.io/imported-from: quay.io/modh/odh-pytorch-notebook
+        opendatahub.io/workbench-image-recommended: 'true'
+        opendatahub.io/notebook-build-commit: $(odh-pytorch-gpu-notebook-image-commit-n)
+      from:
+        kind: DockerImage
+        name: $(odh-pytorch-gpu-notebook-image-n)
+      name: "2024.2"
+      referencePolicy:
+        type: Source
+    # N-1 Version of the image
+    - annotations:
+        # language=json
+        opendatahub.io/notebook-software: |
+          [
+            {"name": "CUDA", "version": "12.1"},
+            {"name": "Python", "version": "v3.9"},
+            {"name": "PyTorch", "version": "2.2"}
+          ]
+        # language=json
+        opendatahub.io/notebook-python-dependencies: |
+          [
+            {"name": "PyTorch", "version": "2.2"},
+            {"name": "Tensorboard", "version": "2.16"},
+            {"name": "Boto3", "version": "1.34"},
+            {"name": "Kafka-Python", "version": "2.0"},
+            {"name": "Kfp", "version": "2.11"},
+            {"name": "Matplotlib", "version": "3.8"},
+            {"name": "Numpy", "version": "1.26"},
+            {"name": "Pandas", "version": "2.2"},
+            {"name": "Scikit-learn", "version": "1.4"},
+            {"name": "Scipy", "version": "1.12"},
+            {"name": "Odh-Elyra", "version": "3.16"},
+            {"name": "PyMongo", "version": "4.6"},
+            {"name": "Pyodbc", "version": "5.1"},
+            {"name": "Codeflare-SDK", "version": "0.21"},
+            {"name": "Sklearn-onnx", "version": "1.16"},
+            {"name": "Psycopg", "version": "3.1"},
+            {"name": "MySQL Connector/Python", "version": "8.3"}
+          ]
 
         openshift.io/imported-from: quay.io/modh/odh-pytorch-notebook
-=======
-        openshift.io/imported-from: quay.io/opendatahub/workbench-images
->>>>>>> b60baee2
         opendatahub.io/workbench-image-recommended: 'false'
         opendatahub.io/notebook-build-commit: $(odh-pytorch-gpu-notebook-image-commit-n-1)
       from:
