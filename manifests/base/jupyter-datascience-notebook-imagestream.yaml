---
apiVersion: image.openshift.io/v1
kind: ImageStream
metadata:
  labels:
    opendatahub.io/notebook-image: "true"
  annotations:
    opendatahub.io/notebook-image-url: "https://github.com/red-hat-data-services/notebooks/tree/main/jupyter/datascience"
    opendatahub.io/notebook-image-name: "Standard Data Science"
    opendatahub.io/notebook-image-desc: "Jupyter notebook image with a set of data science libraries that advanced AI/ML notebooks will use as a base image to provide a standard for libraries avialable in all notebooks"
    opendatahub.io/notebook-image-order: "20"
  name: s2i-generic-data-science-notebook
spec:
  lookupPolicy:
    local: true
  tags:
    # N Version of the image
    - annotations:
<<<<<<< HEAD
        opendatahub.io/notebook-software: '[{"name":"Python","version":"v3.11"}]'
        opendatahub.io/notebook-python-dependencies: '[{"name":"Boto3","version":"1.35"},{"name":"Kafka-Python-ng","version":"2.2"},{"name":"Kfp","version":"2.9"},{"name":"Matplotlib","version":"3.9"},{"name":"Numpy","version":"2.1"},{"name":"Pandas","version":"2.2"},{"name":"Scikit-learn","version":"1.5"},{"name":"Scipy","version":"1.14"},{"name":"Odh-Elyra","version":"4.1"},{"name":"PyMongo","version":"4.8"},{"name":"Pyodbc","version":"5.1"}, {"name":"Codeflare-SDK","version":"0.22"}, {"name":"Sklearn-onnx","version":"1.17"}, {"name":"Psycopg","version":"3.2"}, {"name":"MySQL Connector/Python","version":"9.0"}]'
        openshift.io/imported-from: quay.io/modh/odh-generic-data-science-notebook
        opendatahub.io/workbench-image-recommended: "true"
=======
        # language=json
        opendatahub.io/notebook-software: |
          [
            {"name": "Python", "version": "v3.11"}
          ]
        # language=json
        opendatahub.io/notebook-python-dependencies: |
          [
            {"name": "Boto3", "version": "1.35"},
            {"name": "Kafka-Python-ng", "version": "2.2"},
            {"name": "Kfp", "version": "2.9"},
            {"name": "Matplotlib", "version": "3.9"},
            {"name": "Numpy", "version": "2.1"},
            {"name": "Pandas", "version": "2.2"},
            {"name": "Scikit-learn", "version": "1.5"},
            {"name": "Scipy", "version": "1.14"},
            {"name": "Odh-Elyra", "version": "4.2"},
            {"name": "PyMongo", "version": "4.8"},
            {"name": "Pyodbc", "version": "5.1"},
            {"name": "Codeflare-SDK", "version": "0.23"},
            {"name": "Sklearn-onnx", "version": "1.17"},
            {"name": "Psycopg", "version": "3.2"},
            {"name": "MySQL Connector/Python", "version": "9.0"}
          ]
        openshift.io/imported-from: quay.io/opendatahub/workbench-images
        opendatahub.io/workbench-image-recommended: 'true'
>>>>>>> 02789381
        opendatahub.io/notebook-build-commit: $(odh-generic-data-science-notebook-image-commit-n)
      from:
        kind: DockerImage
        name: $(odh-generic-data-science-notebook-image-n)
      name: "2024.2"
      referencePolicy:
        type: Source
    # N-1 Version of the image
    - annotations:
<<<<<<< HEAD
        opendatahub.io/notebook-software: '[{"name":"Python","version":"v3.9"}]'
        opendatahub.io/notebook-python-dependencies: '[{"name":"Boto3","version":"1.34"},{"name":"Kafka-Python","version":"2.0"},{"name":"Kfp","version":"2.8"},{"name":"Matplotlib","version":"3.8"},{"name":"Numpy","version":"1.26"},{"name":"Pandas","version":"2.2"},{"name":"Scikit-learn","version":"1.4"},{"name":"Scipy","version":"1.12"},{"name":"Odh-Elyra","version":"3.16"},{"name":"PyMongo","version":"4.6"},{"name":"Pyodbc","version":"5.1"}, {"name":"Codeflare-SDK","version":"0.21"}, {"name":"Sklearn-onnx","version":"1.16"}, {"name":"Psycopg","version":"3.1"}, {"name":"MySQL Connector/Python","version":"8.3"}]'
        openshift.io/imported-from: quay.io/modh/odh-generic-data-science-notebook
        opendatahub.io/workbench-image-recommended: "false"
=======
        # language=json
        opendatahub.io/notebook-software: |
          [
            {"name": "Python", "version": "v3.9"}
          ]
        # language=json
        opendatahub.io/notebook-python-dependencies: |
          [
            {"name": "Boto3", "version": "1.34"},
            {"name": "Kafka-Python", "version": "2.0"},
            {"name": "Kfp", "version": "2.8"},
            {"name": "Matplotlib", "version": "3.8"},
            {"name": "Numpy", "version": "1.26"},
            {"name": "Pandas", "version": "2.2"},
            {"name": "Scikit-learn", "version": "1.4"},
            {"name": "Scipy", "version": "1.12"},
            {"name": "Odh-Elyra", "version": "3.16"},
            {"name": "PyMongo", "version": "4.6"},
            {"name": "Pyodbc", "version": "5.1"},
            {"name": "Codeflare-SDK", "version": "0.19"},
            {"name": "Sklearn-onnx", "version": "1.16"},
            {"name": "Psycopg", "version": "3.1"},
            {"name": "MySQL Connector/Python", "version": "8.3"}
          ]
        openshift.io/imported-from: quay.io/opendatahub/workbench-images
        opendatahub.io/workbench-image-recommended: 'false'
>>>>>>> 02789381
        opendatahub.io/notebook-build-commit: $(odh-generic-data-science-notebook-image-commit-n-1)
      from:
        kind: DockerImage
        name: $(odh-generic-data-science-notebook-image-n-1)
      name: "2024.1"
      referencePolicy:
        type: Source
    # N-2 Version of the image
    - annotations:
        opendatahub.io/notebook-software: '[{"name":"Python","version":"v3.9"}]'
        opendatahub.io/notebook-python-dependencies: '[{"name":"Boto3","version":"1.28"},{"name":"Kafka-Python","version":"2.0"},{"name":"Kfp-tekton","version":"1.5"},{"name":"Matplotlib","version":"3.6"},{"name":"Numpy","version":"1.24"},{"name":"Pandas","version":"1.5"},{"name":"Scikit-learn","version":"1.3"},{"name":"Scipy","version":"1.11"},{"name":"Elyra","version":"3.15"},{"name":"PyMongo","version":"4.5"},{"name":"Pyodbc","version":"4.0"}, {"name":"Codeflare-SDK","version":"0.13"}, {"name":"Sklearn-onnx","version":"1.15"}, {"name":"Psycopg","version":"3.1"}, {"name":"MySQL Connector/Python","version":"8.0"}]'
        openshift.io/imported-from: quay.io/modh/odh-generic-data-science-notebook
        opendatahub.io/image-tag-outdated: "true"
        opendatahub.io/notebook-build-commit: $(odh-generic-data-science-notebook-image-commit-n-2)
      from:
        kind: DockerImage
        name: $(odh-generic-data-science-notebook-image-n-2)
      name: "2023.2"
      referencePolicy:
        type: Source
    # N-3 Version of the image
    - annotations:
        opendatahub.io/notebook-software: '[{"name":"Python","version":"v3.9"}]'
        opendatahub.io/notebook-python-dependencies: '[{"name":"Boto3","version":"1.26"},{"name":"Kafka-Python","version":"2.0"},{"name":"Kfp-tekton","version":"1.5"},{"name":"Matplotlib","version":"3.6"},{"name":"Numpy","version":"1.24"},{"name":"Pandas","version":"1.5"},{"name":"Scikit-learn","version":"1.2"},{"name":"Scipy","version":"1.10"},{"name":"Elyra","version":"3.15"}]'
        openshift.io/imported-from: quay.io/modh/odh-generic-data-science-notebook
        opendatahub.io/image-tag-outdated: "true"
        opendatahub.io/notebook-build-commit: $(odh-generic-data-science-notebook-image-commit-n-3)
      from:
        kind: DockerImage
        name: $(odh-generic-data-science-notebook-image-n-3)
      name: "2023.1"
      referencePolicy:
        type: Source
    # N-4 Version of the image
    - annotations:
        opendatahub.io/notebook-software: '[{"name":"Python","version":"v3.8"}]'
        opendatahub.io/notebook-python-dependencies: '[{"name":"Boto3","version":"1.17"},{"name":"Kafka-Python","version":"2.0"},{"name":"Matplotlib","version":"3.4"},{"name":"Numpy","version":"1.19"},{"name":"Pandas","version":"1.2"},{"name":"Scikit-learn","version":"0.24"},{"name":"Scipy","version":"1.6"}]'
        openshift.io/imported-from: quay.io/modh/odh-generic-data-science-notebook
        opendatahub.io/image-tag-outdated: 'true'
        opendatahub.io/notebook-build-commit: $(odh-generic-data-science-notebook-image-commit-n-4)
      from:
        kind: DockerImage
        name: $(odh-generic-data-science-notebook-image-n-4)
      name: "1.2"
      referencePolicy:
        type: Source<|MERGE_RESOLUTION|>--- conflicted
+++ resolved
@@ -16,12 +16,6 @@
   tags:
     # N Version of the image
     - annotations:
-<<<<<<< HEAD
-        opendatahub.io/notebook-software: '[{"name":"Python","version":"v3.11"}]'
-        opendatahub.io/notebook-python-dependencies: '[{"name":"Boto3","version":"1.35"},{"name":"Kafka-Python-ng","version":"2.2"},{"name":"Kfp","version":"2.9"},{"name":"Matplotlib","version":"3.9"},{"name":"Numpy","version":"2.1"},{"name":"Pandas","version":"2.2"},{"name":"Scikit-learn","version":"1.5"},{"name":"Scipy","version":"1.14"},{"name":"Odh-Elyra","version":"4.1"},{"name":"PyMongo","version":"4.8"},{"name":"Pyodbc","version":"5.1"}, {"name":"Codeflare-SDK","version":"0.22"}, {"name":"Sklearn-onnx","version":"1.17"}, {"name":"Psycopg","version":"3.2"}, {"name":"MySQL Connector/Python","version":"9.0"}]'
-        openshift.io/imported-from: quay.io/modh/odh-generic-data-science-notebook
-        opendatahub.io/workbench-image-recommended: "true"
-=======
         # language=json
         opendatahub.io/notebook-software: |
           [
@@ -46,9 +40,8 @@
             {"name": "Psycopg", "version": "3.2"},
             {"name": "MySQL Connector/Python", "version": "9.0"}
           ]
-        openshift.io/imported-from: quay.io/opendatahub/workbench-images
+        openshift.io/imported-from: quay.io/modh/odh-generic-data-science-notebook
         opendatahub.io/workbench-image-recommended: 'true'
->>>>>>> 02789381
         opendatahub.io/notebook-build-commit: $(odh-generic-data-science-notebook-image-commit-n)
       from:
         kind: DockerImage
@@ -58,12 +51,6 @@
         type: Source
     # N-1 Version of the image
     - annotations:
-<<<<<<< HEAD
-        opendatahub.io/notebook-software: '[{"name":"Python","version":"v3.9"}]'
-        opendatahub.io/notebook-python-dependencies: '[{"name":"Boto3","version":"1.34"},{"name":"Kafka-Python","version":"2.0"},{"name":"Kfp","version":"2.8"},{"name":"Matplotlib","version":"3.8"},{"name":"Numpy","version":"1.26"},{"name":"Pandas","version":"2.2"},{"name":"Scikit-learn","version":"1.4"},{"name":"Scipy","version":"1.12"},{"name":"Odh-Elyra","version":"3.16"},{"name":"PyMongo","version":"4.6"},{"name":"Pyodbc","version":"5.1"}, {"name":"Codeflare-SDK","version":"0.21"}, {"name":"Sklearn-onnx","version":"1.16"}, {"name":"Psycopg","version":"3.1"}, {"name":"MySQL Connector/Python","version":"8.3"}]'
-        openshift.io/imported-from: quay.io/modh/odh-generic-data-science-notebook
-        opendatahub.io/workbench-image-recommended: "false"
-=======
         # language=json
         opendatahub.io/notebook-software: |
           [
@@ -88,9 +75,8 @@
             {"name": "Psycopg", "version": "3.1"},
             {"name": "MySQL Connector/Python", "version": "8.3"}
           ]
-        openshift.io/imported-from: quay.io/opendatahub/workbench-images
+        openshift.io/imported-from: quay.io/modh/odh-generic-data-science-notebook
         opendatahub.io/workbench-image-recommended: 'false'
->>>>>>> 02789381
         opendatahub.io/notebook-build-commit: $(odh-generic-data-science-notebook-image-commit-n-1)
       from:
         kind: DockerImage
