{
    "display_name": "TensorFlow with CUDA and Python 3.9 (UBI9)",
    "metadata": {
        "tags": [],
        "display_name": "TensorFlow with CUDA and Python 3.9 (UBI9)",
<<<<<<< HEAD
        "image_name": "quay.io/modh/runtime-images@sha256:b721c133c43a50e52fe426c0e182da99f9b0c2724d682660eb4a54b1518ada55"
=======
        "image_name": "quay.io/modh/runtime-images@sha256:b721c133c43a50e52fe426c0e182da99f9b0c2724d682660eb4a54b1518ada55",
        "pull_policy": "IfNotPresent"
>>>>>>> ed2db3d0
    },
    "schema_name": "runtime-image"
}<|MERGE_RESOLUTION|>--- conflicted
+++ resolved
@@ -3,12 +3,8 @@
     "metadata": {
         "tags": [],
         "display_name": "TensorFlow with CUDA and Python 3.9 (UBI9)",
-<<<<<<< HEAD
-        "image_name": "quay.io/modh/runtime-images@sha256:b721c133c43a50e52fe426c0e182da99f9b0c2724d682660eb4a54b1518ada55"
-=======
         "image_name": "quay.io/modh/runtime-images@sha256:b721c133c43a50e52fe426c0e182da99f9b0c2724d682660eb4a54b1518ada55",
         "pull_policy": "IfNotPresent"
->>>>>>> ed2db3d0
     },
     "schema_name": "runtime-image"
 }