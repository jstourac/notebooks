--- conflicted
+++ resolved
@@ -3,12 +3,8 @@
     "metadata": {
         "tags": [],
         "display_name": "Pytorch with CUDA and Python 3.9 (UBI9)",
-<<<<<<< HEAD
-        "image_name": "quay.io/modh/runtime-images@sha256:19387cc2b89de3dc49f96f50aa7b85c97fafac04f49611ce53a2940b5dc096b8"
-=======
         "image_name": "quay.io/modh/runtime-images@sha256:19387cc2b89de3dc49f96f50aa7b85c97fafac04f49611ce53a2940b5dc096b8",
         "pull_policy": "IfNotPresent"
->>>>>>> ed2db3d0
     },
     "schema_name": "runtime-image"
 }