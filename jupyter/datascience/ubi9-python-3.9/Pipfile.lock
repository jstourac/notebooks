--- conflicted
+++ resolved
@@ -21,7 +21,7 @@
                 "sha256:1142fa8e80dbae46bb6339573ad4c8c0841358f79c6eb50a493dceca14621bad",
                 "sha256:9107f1ca0b2a5553987a94a3c9959fe5b491fdf731389aa5b7b1bd0733e32de6"
             ],
-            "markers": "python_version >= '3.7' and python_full_version < '4.0.0'",
+            "markers": "python_version >= '3.7' and python_version < '4'",
             "version": "==22.1.0"
         },
         "aiohttp": {
@@ -137,22 +137,18 @@
         },
         "anyio": {
             "hashes": [
-                "sha256:048e05d0f6caeed70d731f3db756d35dcc1f35747c8c403364a8332c630441b8",
-                "sha256:f75253795a87df48568485fd18cdd2a3fa5c4f7c5be8e5e36637733fce06fed6"
-            ],
-            "markers": "python_version >= '3.8'",
-            "version": "==4.3.0"
+                "sha256:5aadc6a1bbb7cdb0bede386cac5e2940f5e2ff3aa20277e991cf028e0585ce94",
+                "sha256:c1b2d8f46a8a812513012e1107cb0e68c17159a7a594208005a57dc776e1bdc7"
+            ],
+            "markers": "python_version >= '3.8'",
+            "version": "==4.4.0"
         },
         "appengine-python-standard": {
             "hashes": [
                 "sha256:0fca07b290282b9449590cbdb39b3461c45f2b6037523949f028ff2cba82c85e",
                 "sha256:c2aec138a24f8462d6199c65666590dab14acb18af6c62950c82bc8d40862558"
             ],
-<<<<<<< HEAD
-            "markers": "python_version >= '3.6' and python_full_version < '4.0.0'",
-=======
             "markers": "python_version >= '3.6' and python_version < '4'",
->>>>>>> afab4cfc
             "version": "==1.1.6"
         },
         "argon2-cffi": {
@@ -203,7 +199,7 @@
                 "sha256:8ead48e31b92b2e217b6c9733a21afafe479d52d6e164dd25fb1a770c7c3cf94",
                 "sha256:e8a0083b4bb28fcffb6207a3bfc9e5d0a68be951dd7e336d5dcf639c682388c0"
             ],
-            "markers": "python_full_version >= '3.8.0'",
+            "markers": "python_version >= '3.8'",
             "version": "==3.2.2"
         },
         "asttokens": {
@@ -282,7 +278,7 @@
                 "sha256:74e3d1928edc070d21748185c46e3fb33490f22f52a3addee9aee0f4f7781051",
                 "sha256:b80878c9f40111313e55da8ba20bdba06d8fa3969fc68304167741bbf9e082ed"
             ],
-            "markers": "python_full_version >= '3.6.0'",
+            "markers": "python_version >= '3.6'",
             "version": "==4.12.3"
         },
         "black": {
@@ -339,23 +335,19 @@
         },
         "boto3": {
             "hashes": [
-                "sha256:8f18d212b9199dbbd9d596dd5929685b583ac938c60cceeac2e045c0c5d10323",
-                "sha256:d6a8e77db316c6e1d9a25f77c795ed1e0a8bc621f863ce26d04b2225d30f2dce"
+                "sha256:53cb8aeb405afa1cd2b25421e27a951aeb568026675dec020587861fac96ac87",
+                "sha256:e7f5ab2d1f1b90971a2b9369760c2c6bae49dae98c084a5c3f5c78e3968ace15"
             ],
             "index": "pypi",
-<<<<<<< HEAD
-=======
-            "markers": "python_version >= '3.8'",
->>>>>>> afab4cfc
-            "version": "==1.34.111"
+            "version": "==1.34.116"
         },
         "botocore": {
             "hashes": [
-                "sha256:0e0fb9b605c46393d5c7c69bd516b36058334bdc8f389e680c6efcf0727f25db",
-                "sha256:e10affb7f372d50da957260adf2753a3f153bf90abe6910e11f09d1e443b5515"
-            ],
-            "markers": "python_version >= '3.8'",
-            "version": "==1.34.111"
+                "sha256:269cae7ba99081519a9f87d7298e238d9e68ba94eb4f8ddfa906224c34cb8b6c",
+                "sha256:ec4d42c816e9b2d87a2439ad277e7dda16a4a614ef6839cf66f4c1a58afa547c"
+            ],
+            "markers": "python_version >= '3.8'",
+            "version": "==1.34.116"
         },
         "cachetools": {
             "hashes": [
@@ -524,7 +516,7 @@
                 "sha256:fd1abc0d89e30cc4e02e4064dc67fcc51bd941eb395c502aac3ec19fab46b519",
                 "sha256:ff8fa367d09b717b2a17a052544193ad76cd49979c805768879cb63d9ca50561"
             ],
-            "markers": "python_full_version >= '3.7.0'",
+            "markers": "python_version >= '3.7'",
             "version": "==3.3.2"
         },
         "click": {
@@ -541,7 +533,6 @@
                 "sha256:6929a6874e3d72b0145163bf8d0e4b0bae3998bfacd2b41c1d84bbf4d3ff1c6d"
             ],
             "index": "pypi",
-            "markers": "python_version >= '3.8' and python_version < '4.0'",
             "version": "==0.16.2"
         },
         "codeflare-torchx": {
@@ -815,51 +806,51 @@
         },
         "fonttools": {
             "hashes": [
-                "sha256:0118ef998a0699a96c7b28457f15546815015a2710a1b23a7bf6c1be60c01636",
-                "sha256:0d145976194a5242fdd22df18a1b451481a88071feadf251221af110ca8f00ce",
-                "sha256:0e19bd9e9964a09cd2433a4b100ca7f34e34731e0758e13ba9a1ed6e5468cc0f",
-                "sha256:0f08c901d3866a8905363619e3741c33f0a83a680d92a9f0e575985c2634fcc1",
-                "sha256:1250e818b5f8a679ad79660855528120a8f0288f8f30ec88b83db51515411fcc",
-                "sha256:15c94eeef6b095831067f72c825eb0e2d48bb4cea0647c1b05c981ecba2bf39f",
-                "sha256:1621ee57da887c17312acc4b0e7ac30d3a4fb0fec6174b2e3754a74c26bbed1e",
-                "sha256:180194c7fe60c989bb627d7ed5011f2bef1c4d36ecf3ec64daec8302f1ae0716",
-                "sha256:278e50f6b003c6aed19bae2242b364e575bcb16304b53f2b64f6551b9c000e15",
-                "sha256:32b17504696f605e9e960647c5f64b35704782a502cc26a37b800b4d69ff3c77",
-                "sha256:3bee3f3bd9fa1d5ee616ccfd13b27ca605c2b4270e45715bd2883e9504735034",
-                "sha256:4060acc2bfa2d8e98117828a238889f13b6f69d59f4f2d5857eece5277b829ba",
-                "sha256:54dcf21a2f2d06ded676e3c3f9f74b2bafded3a8ff12f0983160b13e9f2fb4a7",
-                "sha256:56fc244f2585d6c00b9bcc59e6593e646cf095a96fe68d62cd4da53dd1287b55",
-                "sha256:599bdb75e220241cedc6faebfafedd7670335d2e29620d207dd0378a4e9ccc5a",
-                "sha256:5f6bc991d1610f5c3bbe997b0233cbc234b8e82fa99fc0b2932dc1ca5e5afec0",
-                "sha256:60a3409c9112aec02d5fb546f557bca6efa773dcb32ac147c6baf5f742e6258b",
-                "sha256:68b3fb7775a923be73e739f92f7e8a72725fd333eab24834041365d2278c3671",
-                "sha256:76f1777d8b3386479ffb4a282e74318e730014d86ce60f016908d9801af9ca2a",
-                "sha256:806e7912c32a657fa39d2d6eb1d3012d35f841387c8fc6cf349ed70b7c340039",
-                "sha256:84d7751f4468dd8cdd03ddada18b8b0857a5beec80bce9f435742abc9a851a74",
-                "sha256:865a58b6e60b0938874af0968cd0553bcd88e0b2cb6e588727117bd099eef836",
-                "sha256:8ac27f436e8af7779f0bb4d5425aa3535270494d3bc5459ed27de3f03151e4c2",
-                "sha256:8b4850fa2ef2cfbc1d1f689bc159ef0f45d8d83298c1425838095bf53ef46308",
-                "sha256:8b5ad456813d93b9c4b7ee55302208db2b45324315129d85275c01f5cb7e61a2",
-                "sha256:8e2f1a4499e3b5ee82c19b5ee57f0294673125c65b0a1ff3764ea1f9db2f9ef5",
-                "sha256:9696fe9f3f0c32e9a321d5268208a7cc9205a52f99b89479d1b035ed54c923f1",
-                "sha256:96a48e137c36be55e68845fc4284533bda2980f8d6f835e26bca79d7e2006438",
-                "sha256:a8feca65bab31479d795b0d16c9a9852902e3a3c0630678efb0b2b7941ea9c74",
-                "sha256:aefa011207ed36cd280babfaa8510b8176f1a77261833e895a9d96e57e44802f",
-                "sha256:b2b92381f37b39ba2fc98c3a45a9d6383bfc9916a87d66ccb6553f7bdd129097",
-                "sha256:b3c61423f22165541b9403ee39874dcae84cd57a9078b82e1dce8cb06b07fa2e",
-                "sha256:b5b48a1121117047d82695d276c2af2ee3a24ffe0f502ed581acc2673ecf1037",
-                "sha256:c18b49adc721a7d0b8dfe7c3130c89b8704baf599fb396396d07d4aa69b824a1",
-                "sha256:c5b8cab0c137ca229433570151b5c1fc6af212680b58b15abd797dcdd9dd5051",
-                "sha256:c7e91abdfae1b5c9e3a543f48ce96013f9a08c6c9668f1e6be0beabf0a569c1b",
-                "sha256:cadf4e12a608ef1d13e039864f484c8a968840afa0258b0b843a0556497ea9ed",
-                "sha256:dc0673361331566d7a663d7ce0f6fdcbfbdc1f59c6e3ed1165ad7202ca183c68",
-                "sha256:de7c29bdbdd35811f14493ffd2534b88f0ce1b9065316433b22d63ca1cd21f14",
-                "sha256:e9d9298be7a05bb4801f558522adbe2feea1b0b103d5294ebf24a92dd49b78e5",
-                "sha256:ee1af4be1c5afe4c96ca23badd368d8dc75f611887fb0c0dac9f71ee5d6f110e",
-                "sha256:f7e89853d8bea103c8e3514b9f9dc86b5b4120afb4583b57eb10dfa5afbe0936"
-            ],
-            "markers": "python_version >= '3.8'",
-            "version": "==4.51.0"
+                "sha256:00d9abf4b400f98fb895566eb298f60432b4b29048e3dc02807427b09a06604e",
+                "sha256:05e4291db6af66f466a203d9922e4c1d3e18ef16868f76f10b00e2c3b9814df2",
+                "sha256:15efb2ba4b8c2d012ee0bb7a850c2e4780c530cc83ec8e843b2a97f8b3a5fd4b",
+                "sha256:1dc626de4b204d025d029e646bae8fdbf5acd9217158283a567f4b523fda3bae",
+                "sha256:21921e5855c399d10ddfc373538b425cabcf8b3258720b51450909e108896450",
+                "sha256:309b617942041073ffa96090d320b99d75648ed16e0c67fb1aa7788e06c834de",
+                "sha256:346d08ff92e577b2dc5a0c228487667d23fe2da35a8b9a8bba22c2b6ba8be21c",
+                "sha256:35af630404223273f1d7acd4761f399131c62820366f53eac029337069f5826a",
+                "sha256:46cc5d06ee05fd239c45d7935aaffd060ee773a88b97e901df50478247472643",
+                "sha256:4b0b9eb0f55dce9c7278ad4175f1cbaed23b799dce5ecc20e3213da241584140",
+                "sha256:4b419207e53db1599b3d385afd4bca6692c219d53732890d0814a2593104d0e2",
+                "sha256:4c3ad89204c2d7f419436f1d6fde681b070c5e20b888beb57ccf92f640628cc9",
+                "sha256:52f6001814ec5e0c961cabe89642f7e8d7e07892b565057aa526569b9ebb711c",
+                "sha256:5ecb88318ff249bd2a715e7aec36774ce7ae3441128007ef72a39a60601f4a8f",
+                "sha256:70d87f2099006304d33438bdaa5101953b7e22e23a93b1c7b7ed0f32ff44b423",
+                "sha256:73ba38b98c012957940a04d9eb5439b42565ac892bba8cfc32e10d88e73921fe",
+                "sha256:7467161f1eed557dbcec152d5ee95540200b1935709fa73307da16bc0b7ca361",
+                "sha256:7dccf4666f716e5e0753f0fa28dad2f4431154c87747bc781c838b8a5dca990e",
+                "sha256:859399b7adc8ac067be8e5c80ef4bb2faddff97e9b40896a9de75606a43d0469",
+                "sha256:8873d6edd1dae5c088dd3d61c9fd4dd80c827c486fa224d368233e7f33dc98af",
+                "sha256:890e7a657574610330e42dd1e38d3b9e0a8cb0eff3da080f80995460a256d3dd",
+                "sha256:89b53386214197bd5b3e3c753895bad691de84726ced3c222a59cde1dd12d57b",
+                "sha256:8b186cd6b8844f6cf04a7e0a174bc3649d3deddbfc10dc59846a4381f796d348",
+                "sha256:9180775c9535389a665cae7c5282f8e07754beabf59b66aeba7f6bfeb32a3652",
+                "sha256:95e8a5975d08d0b624a14eec0f987e204ad81b480e24c5436af99170054434b8",
+                "sha256:9725687db3c1cef13c0f40b380c3c15bea0113f4d0231b204d58edd5f2a53d90",
+                "sha256:9a5d1b0475050056d2e3bc378014f2ea2230e8ae434eeac8dfb182aa8efaf642",
+                "sha256:9ed23a03b7d9f0e29ca0679eafe5152aeccb0580312a3fc36f0662e178b4791b",
+                "sha256:a4daf2751a98c69d9620717826ed6c5743b662ef0ae7bb33dc6c205425e48eba",
+                "sha256:a64e72d2c144630e017ac9c1c416ddf8ac43bef9a083bf81fe08c0695f0baa95",
+                "sha256:a791f002d1b717268235cfae7e4957b7fd132e92e2c5400e521bf191f1b3a9a5",
+                "sha256:b4cba644e2515d685d4ee3ca2fbb5d53930a0e9ec2cf332ed704dc341b145878",
+                "sha256:b9a22cf1adaae7b2ba2ed7d8651a4193a4f348744925b4b740e6b38a94599c5b",
+                "sha256:bb7d206fa5ba6e082ba5d5e1b7107731029fc3a55c71c48de65121710d817986",
+                "sha256:cf694159528022daa71b1777cb6ec9e0ebbdd29859f3e9c845826cafaef4ca29",
+                "sha256:d0184aa88865339d96f7f452e8c5b621186ef7638744d78bf9b775d67e206819",
+                "sha256:d272c7e173c3085308345ccc7fb2ad6ce7f415d777791dd6ce4e8140e354d09c",
+                "sha256:d2cc7906bc0afdd2689aaf88b910307333b1f936262d1d98f25dbf8a5eb2e829",
+                "sha256:e03dae26084bb3632b4a77b1cd0419159d2226911aff6dc4c7e3058df68648c6",
+                "sha256:e176249292eccd89f81d39f514f2b5e8c75dfc9cef8653bdc3021d06697e9eff",
+                "sha256:ebb183ed8b789cece0bd6363121913fb6da4034af89a2fa5408e42a1592889a8",
+                "sha256:fb8cd6559f0ae3a8f5e146f80ab2a90ad0325a759be8d48ee82758a0b89fa0aa"
+            ],
+            "markers": "python_version >= '3.8'",
+            "version": "==4.52.4"
         },
         "fqdn": {
             "hashes": [
@@ -1018,7 +1009,7 @@
                 "sha256:8661eec4078c35428fd3f69a2c7ee29e342896b70f01d1a1cbcb334372dd6251",
                 "sha256:cf1b7c2694047886d2af1128a03ae99e391108a08804f87cfd35970e49c9cd10"
             ],
-            "markers": "python_version >= '3.7'",
+            "markers": "python_version >= '3.6'",
             "version": "==2.19.0"
         },
         "google-auth": {
@@ -1258,7 +1249,7 @@
                 "sha256:48fdfcb9face5d58a4f6dde2e72a1fb8dcaf8ab26f95ab49fab84c2ddefb0109",
                 "sha256:8ca5e72a8d85860d5a3fa69b8745237f2939afe12dbf656afbcb47fe72d947a6"
             ],
-            "markers": "python_full_version >= '3.8.0'",
+            "markers": "python_version >= '3.8'",
             "version": "==5.13.2"
         },
         "jedi": {
@@ -1333,7 +1324,6 @@
                 "sha256:676d74bd8b95c7467d5e7ea1c954b306c7768b7bfa2bb3dd32e64efdf7dc09ee"
             ],
             "index": "pypi",
-            "markers": "python_version >= '3.8'",
             "version": "==3.0.7"
         },
         "jupyter-client": {
@@ -1382,7 +1372,6 @@
                 "sha256:ab596a1f2f6ced9e5d063f56b772d88527d2539d61831fbfb80a37f940d3e9df"
             ],
             "index": "pypi",
-            "markers": "python_version >= '3.7'",
             "version": "==0.7.2"
         },
         "jupyter-server": {
@@ -1391,7 +1380,6 @@
                 "sha256:c80bfb049ea20053c3d9641c2add4848b38073bf79f1729cea1faed32fc1c78e"
             ],
             "index": "pypi",
-            "markers": "python_version >= '3.8'",
             "version": "==2.13.0"
         },
         "jupyter-server-fileid": {
@@ -1416,7 +1404,6 @@
                 "sha256:f5dc12dd204baca71b013df3522c14403692a2d37cb7adcd77851dbab71533b5"
             ],
             "index": "pypi",
-            "markers": "python_version >= '3.8'",
             "version": "==4.0.0"
         },
         "jupyter-server-terminals": {
@@ -1425,7 +1412,6 @@
                 "sha256:5ae0295167220e9ace0edcfdb212afd2b01ee8d179fe6f23c899590e9b8a5269"
             ],
             "index": "pypi",
-            "markers": "python_version >= '3.8'",
             "version": "==0.5.3"
         },
         "jupyter-server-ydoc": {
@@ -1450,7 +1436,6 @@
                 "sha256:d92d57d402f53922bca5090654843aa08e511290dff29fdb0809eafbbeb6df98"
             ],
             "index": "pypi",
-            "markers": "python_version >= '3.7'",
             "version": "==3.6.7"
         },
         "jupyterlab-git": {
@@ -1459,7 +1444,6 @@
                 "sha256:eb00bceebdfcfaefd266bcbe8a50f8a7eff32315def56f6548a4ad99cc4a5d8d"
             ],
             "index": "pypi",
-            "markers": "python_version >= '3.7'",
             "version": "==0.44.0"
         },
         "jupyterlab-lsp": {
@@ -1468,7 +1452,6 @@
                 "sha256:7f9d9ae39cb35101e41d037d13cf151a0260a711f3b73157bd49fa21266ad7f4"
             ],
             "index": "pypi",
-            "markers": "python_version >= '3.8'",
             "version": "==4.2.0"
         },
         "jupyterlab-pygments": {
@@ -1489,12 +1472,11 @@
         },
         "jupyterlab-widgets": {
             "hashes": [
-                "sha256:04f2ac04976727e4f9d0fa91cdc2f1ab860f965e504c29dbd6a65c882c9d04c0",
-                "sha256:dd61f3ae7a5a7f80299e14585ce6cf3d6925a96c9103c978eda293197730cb64"
+                "sha256:78287fd86d20744ace330a61625024cf5521e1c012a352ddc0a3cdc2348becd0",
+                "sha256:dd5ac679593c969af29c9bed054c24f26842baa51352114736756bc035deee27"
             ],
             "index": "pypi",
-            "markers": "python_version >= '3.7'",
-            "version": "==3.0.10"
+            "version": "==3.0.11"
         },
         "kafka-python": {
             "hashes": [
@@ -1508,33 +1490,21 @@
             "hashes": [
                 "sha256:8a2065527ec3d50617bd374c2b25cffeab16d93b34e4be08c1ca3e4bd8d2cc0c"
             ],
-<<<<<<< HEAD
             "markers": "python_full_version < '3.13.0' and python_version >= '3.7'",
-=======
-            "markers": "python_full_version < '3.13.0' and python_full_version >= '3.7.0'",
->>>>>>> afab4cfc
             "version": "==2.7.0"
         },
         "kfp-kubernetes": {
             "hashes": [
                 "sha256:5f1bf4e7a3b768e36f865e429535ef5362e8cdc59cc2941007033361e4d67fa1"
             ],
-<<<<<<< HEAD
             "markers": "python_full_version < '3.13.0' and python_version >= '3.7'",
-=======
-            "markers": "python_full_version < '3.13.0' and python_full_version >= '3.7.0'",
->>>>>>> afab4cfc
             "version": "==1.2.0"
         },
         "kfp-pipeline-spec": {
             "hashes": [
                 "sha256:1db84524a0a2d6c9d36e7e87e6fa0e181bf1ba1513d29dcd54f7b8822e7a52a2"
             ],
-<<<<<<< HEAD
             "markers": "python_full_version < '3.13.0' and python_version >= '3.7'",
-=======
-            "markers": "python_full_version < '3.13.0' and python_full_version >= '3.7.0'",
->>>>>>> afab4cfc
             "version": "==0.3.0"
         },
         "kfp-server-api": {
@@ -1759,7 +1729,6 @@
                 "sha256:fb44f53af0a62dc80bba4443d9b27f2fde6acfdac281d95bc872dc148a6509cc"
             ],
             "index": "pypi",
-            "markers": "python_version >= '3.9'",
             "version": "==3.8.4"
         },
         "matplotlib-inline": {
@@ -1996,23 +1965,22 @@
                 "sha256:f7acacdf9fd4260702f360c00952ad9a9cc73e8b7475e0d0c973c085a3dd7b7d"
             ],
             "index": "pypi",
-            "markers": "python_version >= '3.8'",
             "version": "==8.3.0"
         },
         "nbclassic": {
             "hashes": [
-                "sha256:0ae11eb2319455d805596bf320336cda9554b41d99ab9a3c31bf8180bffa30e3",
-                "sha256:f99e4769b4750076cd4235c044b61232110733322384a94a63791d2e7beacc66"
-            ],
-            "markers": "python_version >= '3.7'",
-            "version": "==1.0.0"
+                "sha256:77b77ba85f9e988f9bad85df345b514e9e64c7f0e822992ab1df4a78ac64fc1e",
+                "sha256:8c0fd6e36e320a18657ff44ed96c3a400f17a903a3744fc322303a515778f2ba"
+            ],
+            "markers": "python_version >= '3.7'",
+            "version": "==1.1.0"
         },
         "nbclient": {
             "hashes": [
                 "sha256:4b3f1b7dba531e498449c4db4f53da339c91d449dc11e9af3a43b4eb5c5abb09",
                 "sha256:f13e3529332a1f1f81d82a53210322476a168bb7090a0289c795fe9cc11c9d3f"
             ],
-            "markers": "python_full_version >= '3.8.0'",
+            "markers": "python_version >= '3.8'",
             "version": "==0.10.0"
         },
         "nbconvert": {
@@ -2029,7 +1997,6 @@
                 "sha256:a99fed2399fd939e2e577db4bb6e957aac860af4cf583044b723cc9a448c644e"
             ],
             "index": "pypi",
-            "markers": "python_version >= '3.6'",
             "version": "==3.2.1"
         },
         "nbformat": {
@@ -2120,7 +2087,6 @@
                 "sha256:ffa75af20b44f8dba823498024771d5ac50620e6915abac414251bd971b4529f"
             ],
             "index": "pypi",
-            "markers": "python_version >= '3.9'",
             "version": "==1.26.4"
         },
         "nvidia-ml-py": {
@@ -2144,7 +2110,6 @@
                 "sha256:ae5ad1d002e959f0596ac7048dcda20eb05024febb89485749d373f31a6062a2"
             ],
             "index": "pypi",
-            "markers": "python_version >= '3.8'",
             "version": "==3.16.6"
         },
         "onnx": {
@@ -2257,7 +2222,6 @@
                 "sha256:eee3a87076c0756de40b05c5e9a6069c035ba43e8dd71c379e68cab2c20f16ad"
             ],
             "index": "pypi",
-            "markers": "python_version >= '3.9'",
             "version": "==2.2.2"
         },
         "pandocfilters": {
@@ -2396,7 +2360,6 @@
                 "sha256:bf901c805d22032cfa534b2ff7c5aa6b0659e037f19ec1e0cca7f585918b5c89"
             ],
             "index": "pypi",
-            "markers": "python_version >= '3.8'",
             "version": "==5.20.0"
         },
         "pluggy": {
@@ -2416,11 +2379,11 @@
         },
         "prompt-toolkit": {
             "hashes": [
-                "sha256:3527b7af26106cbc65a040bcc84839a3566ec1b051bb0bfe953631e704b0ff7d",
-                "sha256:a11a29cb3bf0a28a387fe5122cdb649816a957cd9261dcedf8c9f1fef33eacf6"
-            ],
-            "markers": "python_full_version >= '3.7.0'",
-            "version": "==3.0.43"
+                "sha256:07c60ee4ab7b7e90824b61afa840c8f5aad2d46b3e2e10acc33d8ecc94a49089",
+                "sha256:a29b89160e494e3ea8622b09fa5897610b437884dcdcd054fdc1308883326c2a"
+            ],
+            "markers": "python_version >= '3.7'",
+            "version": "==3.0.45"
         },
         "proto-plus": {
             "hashes": [
@@ -2475,7 +2438,6 @@
                 "sha256:dca5e5521c859f6606686432ae1c94e8766d29cc91f2ee595378c510cc5b0731"
             ],
             "index": "pypi",
-            "markers": "python_version >= '3.7'",
             "version": "==3.1.19"
         },
         "ptyprocess": {
@@ -2790,7 +2752,6 @@
                 "sha256:ff7d1f449fcad23d9bc8e8dc2b9972be38bcd76d99ea5f7d29b2efa929c2a7ff"
             ],
             "index": "pypi",
-            "markers": "python_version >= '3.7'",
             "version": "==4.6.3"
         },
         "pynacl": {
@@ -2844,7 +2805,6 @@
                 "sha256:f8488c3818f12207650836c5c6f7352f9ff9f56a05a05512145995e497c0bbb1"
             ],
             "index": "pypi",
-            "markers": "python_version >= '3.8'",
             "version": "==5.1.0"
         },
         "pyparsing": {
@@ -3109,11 +3069,11 @@
         },
         "requests": {
             "hashes": [
-                "sha256:dd951ff5ecf3e3b3aa26b40703ba77495dab41da839ae72ef3c8e5d8e2433289",
-                "sha256:fc06670dd0ed212426dfeb94fc1b983d917c4f9847c863f313c9dfaaffb7c23c"
-            ],
-            "markers": "python_version >= '3.8'",
-            "version": "==2.32.2"
+                "sha256:55365417734eb18255590a9ff9eb97e9e1da868d4ccd6402399eaf68af20a760",
+                "sha256:70761cfe03c773ceb22aa2f671b4757976145175cdfca038c02654d061d6dcc6"
+            ],
+            "markers": "python_version >= '3.8'",
+            "version": "==2.32.3"
         },
         "requests-oauthlib": {
             "hashes": [
@@ -3150,7 +3110,7 @@
                 "sha256:a4eb26484f2c82589bd9a17c73d32a010b1e29d89f1604cd9bf3a2097b81bb5e",
                 "sha256:ba3a3775974105c221d31141f2c116f4fd65c5ceb0698657a11e9f295ec93fd0"
             ],
-            "markers": "python_full_version >= '3.6.3' and python_full_version < '4.0.0'",
+            "markers": "python_full_version >= '3.6.3' and python_version < '4'",
             "version": "==12.6.0"
         },
         "rope": {
@@ -3270,11 +3230,7 @@
                 "sha256:90260d9058e514786967344d0ef75fa8727eed8a7d2e43ce9f4bcf1b536174f7",
                 "sha256:e38464a49c6c85d7f1351b0126661487a7e0a14a50f1675ec50eb34d4f20ef21"
             ],
-<<<<<<< HEAD
-            "markers": "python_version >= '3.6' and python_full_version < '4.0.0'",
-=======
             "markers": "python_version >= '3.6' and python_version < '4'",
->>>>>>> afab4cfc
             "version": "==4.9"
         },
         "ruamel.yaml": {
@@ -3338,11 +3294,7 @@
                 "sha256:f481f16baec5290e45aebdc2a5168ebc6d35189ae6fea7a58787613a25f6e875",
                 "sha256:fff3573c2db359f091e1589c3d7c5fc2f86f5bdb6f24252c2d8e539d4e45f412"
             ],
-<<<<<<< HEAD
             "markers": "platform_python_implementation == 'CPython' and python_version < '3.13'",
-=======
-            "markers": "python_version < '3.13' and platform_python_implementation == 'CPython'",
->>>>>>> afab4cfc
             "version": "==0.2.8"
         },
         "s3transfer": {
@@ -3378,7 +3330,6 @@
                 "sha256:ff4effe5a1d4e8fed260a83a163f7dbf4f6087b54528d8880bab1d1377bd78be"
             ],
             "index": "pypi",
-            "markers": "python_version >= '3.9'",
             "version": "==1.4.2"
         },
         "scipy": {
@@ -3410,7 +3361,6 @@
                 "sha256:f7ce148dffcd64ade37b2df9315541f9adad6efcaa86866ee7dd5db0c8f041c3"
             ],
             "index": "pypi",
-            "markers": "python_version >= '3.9'",
             "version": "==1.12.0"
         },
         "send2trash": {
@@ -3420,15 +3370,6 @@
             ],
             "markers": "python_version >= '2.7' and python_version not in '3.0, 3.1, 3.2, 3.3, 3.4, 3.5'",
             "version": "==1.8.3"
-        },
-        "setuptools": {
-            "hashes": [
-                "sha256:0ff4183f8f42cd8fa3acea16c45205521a4ef28f73c6391d8a25e92893134f2e",
-                "sha256:c21c49fb1042386df081cb5d86759792ab89efca84cf114889191cd09aacc80c"
-            ],
-            "index": "pypi",
-            "markers": "python_version >= '3.8'",
-            "version": "==69.2.0"
         },
         "simpervisor": {
             "hashes": [
@@ -3606,15 +3547,11 @@
         },
         "typing-extensions": {
             "hashes": [
-                "sha256:83f085bd5ca59c80295fc2a82ab5dac679cbe02b9f33f7d83af68e241bea51b0",
-                "sha256:c1f94d72897edaf4ce775bb7558d5b79d8126906a14ea5ed1635921406c0387a"
-            ],
-<<<<<<< HEAD
+                "sha256:8cbcdc8606ebcb0d95453ad7dc5065e6237b6aa230a31e81d0f440c30fed5fd8",
+                "sha256:b349c66bea9016ac22978d800cfff206d5f9816951f12a7d0ec5578b0a819594"
+            ],
             "markers": "python_version < '3.11' and python_version < '3.11'",
-=======
-            "markers": "python_version >= '3.8'",
->>>>>>> afab4cfc
-            "version": "==4.11.0"
+            "version": "==4.12.0"
         },
         "typing-inspect": {
             "hashes": [
@@ -3727,7 +3664,7 @@
                 "sha256:34b97092d7e0a3a8cf7cd10e386f401b3737364026c45e622aa02903dffe0f07",
                 "sha256:f8ecc1bba5667413457c529ab955bf8c67b45db799d159066261719e328580a0"
             ],
-            "markers": "python_version >= '2.7' and python_version not in '3.0, 3.1, 3.2, 3.3, 3.4, 3.5'",
+            "markers": "python_version < '3.10'",
             "version": "==1.26.18"
         },
         "virtualenv": {
@@ -3817,16 +3754,15 @@
                 "sha256:55c570405f142630c6b9f72fe09d9b67cf1477fcf543ae5b8dcb1f5b7377da81"
             ],
             "index": "pypi",
-            "markers": "python_version >= '3.8'",
             "version": "==0.43.0"
         },
         "widgetsnbextension": {
             "hashes": [
-                "sha256:64196c5ff3b9a9183a8e699a4227fb0b7002f252c814098e66c4d1cd0644688f",
-                "sha256:d37c3724ec32d8c48400a435ecfa7d3e259995201fbefa37163124a9fcb393cc"
-            ],
-            "markers": "python_version >= '3.7'",
-            "version": "==4.0.10"
+                "sha256:55d4d6949d100e0d08b94948a42efc3ed6dfdc0e9468b2c4b128c9a2ce3a7a36",
+                "sha256:8b22a8f1910bfd188e596fe7fc05dcbd87e810c8a4ba010bdb3da86637398474"
+            ],
+            "markers": "python_version >= '3.7'",
+            "version": "==4.0.11"
         },
         "wrapt": {
             "hashes": [
@@ -4099,7 +4035,7 @@
                 "sha256:35cae59c682506794a218310445e8326cd8fec410879d1c44953b494b1121e77",
                 "sha256:5c9b6549b84c8aa7f92426272b670e1302941d72f0275caf32d2ea7db3c269f9"
             ],
-            "markers": "python_version >= '3.9' and python_full_version < '4.0.0'",
+            "markers": "python_version >= '3.9' and python_version < '4'",
             "version": "==3.0.2"
         },
         "ypy-websocket": {
@@ -4112,11 +4048,11 @@
         },
         "zipp": {
             "hashes": [
-                "sha256:6278d9ddbcfb1f1089a88fde84481528b07b0e10474e09dcfe53dad4069fa059",
-                "sha256:dce197b859eb796242b0622af1b8beb0a722d52aa2f57133ead08edd5bf5374e"
-            ],
-            "markers": "python_version >= '3.8'",
-            "version": "==3.18.2"
+                "sha256:952df858fb3164426c976d9338d3961e8e8b3758e2e059e0f754b8c4262625ee",
+                "sha256:96dc6ad62f1441bcaccef23b274ec471518daf4fbbc580341204936a5a3dddec"
+            ],
+            "markers": "python_version < '3.10'",
+            "version": "==3.19.0"
         }
     },
     "develop": {}
