{
    "display_name": "Python 3.8 (UBI8)",
    "metadata": {
        "tags": [],
        "display_name": "Python 3.8 (UBI8)",
<<<<<<< HEAD
        "image_name": "quay.io/modh/runtime-images@sha256:61fd437c2789f4c93a936dd4637dfdc915b2b7ed061b5e75626b5ae8557d2615"
=======
        "image_name": "quay.io/opendatahub/workbench-images@sha256:7e072abd3db7c2ebf4bd862825c0aea96bb959769a656deb96f5cc00ce53be96",
        "pull_policy": "IfNotPresent"
>>>>>>> f1b26323
    },
    "schema_name": "runtime-image"
}<|MERGE_RESOLUTION|>--- conflicted
+++ resolved
@@ -3,12 +3,8 @@
     "metadata": {
         "tags": [],
         "display_name": "Python 3.8 (UBI8)",
-<<<<<<< HEAD
-        "image_name": "quay.io/modh/runtime-images@sha256:61fd437c2789f4c93a936dd4637dfdc915b2b7ed061b5e75626b5ae8557d2615"
-=======
-        "image_name": "quay.io/opendatahub/workbench-images@sha256:7e072abd3db7c2ebf4bd862825c0aea96bb959769a656deb96f5cc00ce53be96",
+        "image_name": "quay.io/modh/runtime-images@sha256:61fd437c2789f4c93a936dd4637dfdc915b2b7ed061b5e75626b5ae8557d2615",
         "pull_policy": "IfNotPresent"
->>>>>>> f1b26323
     },
     "schema_name": "runtime-image"
 }