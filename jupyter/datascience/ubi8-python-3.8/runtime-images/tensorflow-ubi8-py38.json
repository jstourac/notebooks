--- conflicted
+++ resolved
@@ -3,11 +3,7 @@
     "metadata": {
         "tags": [],
         "display_name": "TensorFlow with CUDA and Python 3.8 (UBI8)",
-<<<<<<< HEAD
-        "image_name": "quay.io/modh/runtime-images@sha256:358e2409e3d958ed72f1287ae05d25c8766f6b1179a64fbbd7b5eb23c754386f"
-=======
         "image_name": "quay.io/opendatahub/workbench-images:runtime-cuda-tensorflow-ubi8-python-3.8-6a6098d"
->>>>>>> e3491303
     },
     "schema_name": "runtime-image"
 }