--- conflicted
+++ resolved
@@ -148,7 +148,7 @@
                 "sha256:0fca07b290282b9449590cbdb39b3461c45f2b6037523949f028ff2cba82c85e",
                 "sha256:c2aec138a24f8462d6199c65666590dab14acb18af6c62950c82bc8d40862558"
             ],
-            "markers": "python_version < '4' and python_full_version >= '3.6.0'",
+            "markers": "python_version >= '3.6' and python_version < '4'",
             "version": "==1.1.6"
         },
         "argon2-cffi": {
@@ -183,7 +183,7 @@
                 "sha256:f1152ac548bd5b8bcecfb0b0371f082037e47128653df2e8ba6e914d384f3c3e",
                 "sha256:f9f8b450ed0547e3d473fdc8612083fd08dd2120d6ac8f73828df9b7d45bb351"
             ],
-            "markers": "python_full_version >= '3.6.0'",
+            "markers": "python_version >= '3.6'",
             "version": "==21.2.0"
         },
         "arrow": {
@@ -230,10 +230,7 @@
                 "sha256:067959ca4a07b24dbd5345efa8325f5f58da4298dab0dde0443d5ed765de80cb",
                 "sha256:2913064abd97b3419d1cc83ea71f042cb821f87e45b9c88cad5ad3c4ea87fe0c"
             ],
-<<<<<<< HEAD
-=======
             "index": "pypi",
->>>>>>> 3f935296
             "version": "==2.0.4"
         },
         "babel": {
@@ -331,21 +328,6 @@
         },
         "boto3": {
             "hashes": [
-<<<<<<< HEAD
-                "sha256:7e8418b47dd43954a9088d504541bed8a42b6d06e712d02befba134c1c4d7c6d",
-                "sha256:7f676daef674fe74f34ce4063228eccc6e60c811f574720e31f230296c4bf29a"
-            ],
-            "index": "pypi",
-            "version": "==1.34.126"
-        },
-        "botocore": {
-            "hashes": [
-                "sha256:7a8ccb6a7c02456757a984a3a44331b6f51c94cb8b9b287cd045122fd177a4b0",
-                "sha256:7eff883c638fe30e0b036789df32d851e093d12544615a3b90062b42ac85bdbc"
-            ],
-            "markers": "python_version >= '3.8'",
-            "version": "==1.34.126"
-=======
                 "sha256:344f635233c85dbb509b87638232ff9132739f90bb5e6bf01fa0e0a521a9107e",
                 "sha256:6f5d7a20afbe45e3f7c6b5e96071752d36c3942535b1f7924964f1fdf25376a7"
             ],
@@ -359,7 +341,6 @@
             ],
             "markers": "python_version >= '3.8'",
             "version": "==1.34.135"
->>>>>>> 3f935296
         },
         "cachetools": {
             "hashes": [
@@ -374,7 +355,7 @@
                 "sha256:3cd43f1c6fa7dedc5899d69d3ad0398fd018ad1a17fba83ddaf78aa46c747516",
                 "sha256:ddc6c8ce995e6987e7faf5e3f1b02b302836a0e5d98ece18392cb1a36c72ad56"
             ],
-            "markers": "python_full_version >= '3.6.0'",
+            "markers": "python_version >= '3.6'",
             "version": "==2024.6.2"
         },
         "cffi": {
@@ -545,18 +526,7 @@
                 "sha256:4ca0c2dcf7a085083fa8464a5e1d36a350387242566a3cd404609cbc50cee5a0"
             ],
             "index": "pypi",
-<<<<<<< HEAD
-            "version": "==0.16.3"
-        },
-        "codeflare-torchx": {
-            "hashes": [
-                "sha256:d303efffb9b1e105390ed672a3358de40174146530929df83c7d7af27372fbcc"
-            ],
-            "markers": "python_version >= '3.7'",
-            "version": "==0.6.0.dev2"
-=======
             "version": "==0.16.4"
->>>>>>> 3f935296
         },
         "colorama": {
             "hashes": [
@@ -660,10 +630,6 @@
                 "sha256:cbaba590180cba88cb99a5f76f90808a624f18b169b90a4abb40c1fd8c19420e",
                 "sha256:d5a1bd0e9e2031465761dfa920c16b0065ad77321d8a8c1f5ee331021fda65e9"
             ],
-<<<<<<< HEAD
-=======
-            "markers": "python_full_version >= '3.6.0'",
->>>>>>> 3f935296
             "version": "==40.0.2"
         },
         "cycler": {
@@ -761,7 +727,7 @@
                 "sha256:538beabd0af1e2db0146b6bd3caa526c35a34d61af9fd2887f3a8a27a739aa6e",
                 "sha256:bf0a1387354d3691d102edef7ec124f219ef639982d096e26e3b60aeffa90637"
             ],
-            "markers": "python_version < '4' and python_full_version >= '3.6.0'",
+            "markers": "python_version >= '3.6' and python_version < '4'",
             "version": "==0.16"
         },
         "docstring-to-markdown": {
@@ -769,7 +735,7 @@
                 "sha256:27afb3faedba81e34c33521c32bbd258d7fbb79eedf7d29bc4e81080e854aec0",
                 "sha256:e146114d9c50c181b1d25505054a8d0f7a476837f0da2c19f07e06eaed52b73d"
             ],
-            "markers": "python_full_version >= '3.6.0'",
+            "markers": "python_version >= '3.6'",
             "version": "==0.15"
         },
         "entrypoints": {
@@ -777,7 +743,7 @@
                 "sha256:b706eddaa9218a19ebcd67b56818f05bb27589b1ca9e8d797b74affad4ccacd4",
                 "sha256:f174b5ff827504fd3cd97cc3f8649f3693f51538c7e4bdf3ef002c8429d42f9f"
             ],
-            "markers": "python_full_version >= '3.6.0'",
+            "markers": "python_version >= '3.6'",
             "version": "==0.4"
         },
         "exceptiongroup": {
@@ -804,19 +770,11 @@
         },
         "filelock": {
             "hashes": [
-<<<<<<< HEAD
-                "sha256:58a2549afdf9e02e10720eaa4d4470f56386d7a6f72edd7d0596337af8ed7ad8",
-                "sha256:71b3102950e91dfc1bb4209b64be4dc8854f40e5f534428d8684f953ac847fac"
-            ],
-            "markers": "python_version >= '3.8'",
-            "version": "==3.15.1"
-=======
                 "sha256:2207938cbc1844345cb01a5a95524dae30f0ce089eba5b00378295a17e3e90cb",
                 "sha256:6ca1fffae96225dab4c6eaf1c4f4f28cd2568d3ec2a44e15a08520504de468e7"
             ],
             "markers": "python_version >= '3.8'",
             "version": "==3.15.4"
->>>>>>> 3f935296
         },
         "flake8": {
             "hashes": [
@@ -917,7 +875,7 @@
                 "sha256:e1b941132d79ce72d562a13341d38fc217bc1ee24d8c35a20d754e79ff99e038",
                 "sha256:fefeb700bc7eb8b4c2dc48704e4221860d254c8989fb53488540bc44e44a1ac2"
             ],
-            "markers": "python_full_version >= '3.6.0'",
+            "markers": "python_version >= '3.6'",
             "version": "==2.4.4"
         },
         "frozenlist": {
@@ -1008,12 +966,7 @@
                 "sha256:3cb443f8bcd2efb31295a5b9fdb02aee81d8452c80d28f97a6d0959e6cee101e",
                 "sha256:fad7d7e209dd4c1208e3bbfda706620e0da5142bebbd9c384afb95b07e798e49"
             ],
-<<<<<<< HEAD
-            "version": "==2024.6.0"
-=======
-            "markers": "python_version >= '3.8'",
             "version": "==2024.6.1"
->>>>>>> 3f935296
         },
         "gitdb": {
             "hashes": [
@@ -1036,13 +989,8 @@
                 "sha256:f12a9b8309b5e21d92483bbd47ce2c445861ec7d269ef6784ecc0ea8c1fa6125",
                 "sha256:f4695f1e3650b316a795108a76a1c416e6afb036199d1c1f1f110916df479ffd"
             ],
-<<<<<<< HEAD
             "markers": "python_version >= '3.6'",
-            "version": "==2.19.0"
-=======
-            "markers": "python_full_version >= '3.6.0'",
             "version": "==2.19.1"
->>>>>>> 3f935296
         },
         "google-auth": {
             "hashes": [
@@ -1221,13 +1169,8 @@
                 "sha256:15584cf2b1bf449d98ff8a6ff1abef57bf20f3ac6454f431736cd3e660921b2f",
                 "sha256:188bd24e4c346d3f0a933f275c2fec67050326a856b9a359881d7c2a697e8812"
             ],
-<<<<<<< HEAD
             "markers": "python_version < '3.10' and python_version < '3.10'",
-            "version": "==7.1.0"
-=======
-            "markers": "python_version < '3.10'",
             "version": "==8.0.0"
->>>>>>> 3f935296
         },
         "ipykernel": {
             "hashes": [
@@ -1280,7 +1223,7 @@
                 "sha256:cf0496f3651bc65d7174ac1b7d043eff454892c708a87d1b683e57b569927ffd",
                 "sha256:e983c654fe5c02867aef4cdfce5a2fbb4a50adc0af145f70504238f18ef5e7e0"
             ],
-            "markers": "python_full_version >= '3.6.0'",
+            "markers": "python_version >= '3.6'",
             "version": "==0.19.1"
         },
         "jinja2": {
@@ -1540,34 +1483,21 @@
             "hashes": [
                 "sha256:06ad584eecbe80318c6cd0231c95a432e91fec56f201def9d511b6e6664235ce"
             ],
-<<<<<<< HEAD
+            "markers": "python_full_version < '3.13.0' and python_version >= '3.8'",
+            "version": "==2.8.0"
+        },
+        "kfp-kubernetes": {
+            "hashes": [
+                "sha256:5f1bf4e7a3b768e36f865e429535ef5362e8cdc59cc2941007033361e4d67fa1"
+            ],
             "markers": "python_full_version < '3.13.0' and python_version >= '3.7'",
-            "version": "==2.7.0"
-=======
-            "markers": "python_version >= '3.8' and python_full_version < '3.13.0'",
-            "version": "==2.8.0"
->>>>>>> 3f935296
-        },
-        "kfp-kubernetes": {
-            "hashes": [
-                "sha256:5f1bf4e7a3b768e36f865e429535ef5362e8cdc59cc2941007033361e4d67fa1"
-            ],
-<<<<<<< HEAD
+            "version": "==1.2.0"
+        },
+        "kfp-pipeline-spec": {
+            "hashes": [
+                "sha256:1db84524a0a2d6c9d36e7e87e6fa0e181bf1ba1513d29dcd54f7b8822e7a52a2"
+            ],
             "markers": "python_full_version < '3.13.0' and python_version >= '3.7'",
-=======
-            "markers": "python_version >= '3.7' and python_full_version < '3.13.0'",
->>>>>>> 3f935296
-            "version": "==1.2.0"
-        },
-        "kfp-pipeline-spec": {
-            "hashes": [
-                "sha256:1db84524a0a2d6c9d36e7e87e6fa0e181bf1ba1513d29dcd54f7b8822e7a52a2"
-            ],
-<<<<<<< HEAD
-            "markers": "python_full_version < '3.13.0' and python_version >= '3.7'",
-=======
-            "markers": "python_version >= '3.7' and python_full_version < '3.13.0'",
->>>>>>> 3f935296
             "version": "==0.3.0"
         },
         "kfp-server-api": {
@@ -1691,7 +1621,7 @@
                 "sha256:5854b0c508e8d217ca205591384ab58389abdae608576f9c9afc35a3c76a366c",
                 "sha256:e3db6800abf7e36c38d2629b5cb6b74d10988ee0cba6fba45595a7cbe60c0042"
             ],
-            "markers": "python_full_version >= '3.6.0'",
+            "markers": "python_version >= '3.6'",
             "version": "==26.1.0"
         },
         "markupsafe": {
@@ -1883,7 +1813,7 @@
                 "sha256:18c694e5ae8a208cdb3d2c20a993ca1a7b0efa258c247a1e565150f477f83744",
                 "sha256:5e96aad5ccda4718e0a229ed94b2024df75cc2d55575ba5762d31f5767b8767d"
             ],
-            "markers": "python_full_version >= '3.6.0'",
+            "markers": "python_version >= '3.6'",
             "version": "==5.1.0"
         },
         "msgpack": {
@@ -2203,7 +2133,7 @@
                 "sha256:8139f29aac13e25d502680e9e19963e83f16838d48a0d71c287fe40e7067fbca",
                 "sha256:9859c40929662bec5d64f34d01c99e093149682a3f38915dc0655d5a633dd918"
             ],
-            "markers": "python_full_version >= '3.6.0'",
+            "markers": "python_version >= '3.6'",
             "version": "==3.2.2"
         },
         "odh-elyra": {
@@ -2212,11 +2142,7 @@
                 "sha256:96be20ebbfea608fbd03770808520d893e7a526fa95740d521f65b3d20e31113"
             ],
             "index": "pypi",
-<<<<<<< HEAD
-            "version": "==3.16.6"
-=======
             "version": "==3.16.7"
->>>>>>> 3f935296
         },
         "onnx": {
             "hashes": [
@@ -2284,7 +2210,7 @@
                 "sha256:55158fa3d93b98cc75299b1e67078ad9003ca27945c76162c1c0766d6f91820a",
                 "sha256:c7ed9d062f78b8e4c1a7b70bd8796b35ead4d9f510227ef9c5dc7626c60d7e49"
             ],
-            "markers": "python_full_version >= '3.6.0'",
+            "markers": "python_version >= '3.6'",
             "version": "==7.7.0"
         },
         "packaging": {
@@ -2349,7 +2275,7 @@
                 "sha256:43f0b51115a896f9c00f59618023484cb3a14b98bbceab43394a39c6739b7ee7",
                 "sha256:aac08f26a31dc4dffd92821527d1682d99d52f9ef6851968114a8728f3c274d3"
             ],
-            "markers": "python_full_version >= '3.6.0'",
+            "markers": "python_version >= '3.6'",
             "version": "==3.4.0"
         },
         "parso": {
@@ -2357,7 +2283,7 @@
                 "sha256:a418670a20291dacd2dddc80c377c5c3791378ee1e8d12bffc35420643d43f18",
                 "sha256:eb3a7b58240fb99099a345571deecc0f9540ea5f4dd2fe14c2a99d6b281ab92d"
             ],
-            "markers": "python_full_version >= '3.6.0'",
+            "markers": "python_version >= '3.6'",
             "version": "==0.8.4"
         },
         "pathspec": {
@@ -2456,12 +2382,7 @@
                 "sha256:2d7a1657e36a80ea911db832a8a6ece5ee53d8de21edd5cc5879af6530b1bfee",
                 "sha256:38b7b51f512eed9e84a22788b4bce1de17c0adb134d6becb09836e37d8654cd3"
             ],
-<<<<<<< HEAD
-            "version": "==3.11.0"
-=======
-            "markers": "python_version >= '3.7'",
             "version": "==4.2.2"
->>>>>>> 3f935296
         },
         "plotly": {
             "hashes": [
@@ -2688,46 +2609,6 @@
         },
         "pydantic": {
             "hashes": [
-<<<<<<< HEAD
-                "sha256:067c2b5539f7839653ad8c3d1fc2f1343338da8677b7b2172abf3cd3fdc8f719",
-                "sha256:16cf23ed599ca5ca937e37ba50ab114e6b5c387eb43a6cc533701605ad1be611",
-                "sha256:18548b30ccebe71d380b0886cc44ea5d80afbcc155e3518792f13677ad06097d",
-                "sha256:1a539ac40551b01a85e899829aa43ca8036707474af8d74b48be288d4d2d2846",
-                "sha256:22dd265c77c3976a34be78409b128cb84629284dfd1b69d2fa1507a36f84dc8b",
-                "sha256:3895ddb26f22bdddee7e49741486aa7b389258c6f6771943e87fc00eabd79134",
-                "sha256:4660dd697de1ae2d4305a85161312611f64d5360663a9ba026cd6ad9e3fe14c3",
-                "sha256:4b7b99424cc0970ff08deccb549b5a6ec1040c0b449eab91723e64df2bd8fdca",
-                "sha256:4d1fc943583c046ecad0ff5d6281ee571b64e11b5503d9595febdce54f38b290",
-                "sha256:4e92292f9580fc5ea517618580fac24e9f6dc5657196e977c194a8e50e14f5a9",
-                "sha256:4fa86469fd46e732242c7acb83282d33f83591a7e06f840481327d5bf6d96112",
-                "sha256:55b945da2756b5cef93d792521ad0d457fdf2f69fd5a2d10a27513f5281717dd",
-                "sha256:5973843f1fa99ec6c3ac8d1a8698ac9340b35e45cca6c3e5beb5c3bd1ef15de6",
-                "sha256:5da8bc4bb4f85b8c97cc7f11141fddbbd29eb25e843672e5807e19cc3d7c1b7f",
-                "sha256:5f039881fb2ef86f6de6eacce6e71701b47500355738367413ccc1550b2a69cf",
-                "sha256:78e59fa919fa7a192f423d190d8660c35dd444efa9216662273f36826765424b",
-                "sha256:89c2783dc261726fe7a5ce1121bce29a2f7eb9b1e704c68df2b117604e3b346f",
-                "sha256:8a4fcc7b0b8038dbda2dda642cff024032dfae24a7960cc58e57a39eb1949b9b",
-                "sha256:8abaecf54dacc9d991dda93c3b880d41092a8924cde94eeb811d7d9ab55df7d8",
-                "sha256:8bb388f6244809af69ee384900b10b677a69f1980fdc655ea419710cffcb5610",
-                "sha256:8d23111f41d1e19334edd51438fd57933f3eee7d9d2fa8cc3f5eda515a272055",
-                "sha256:900a787c574f903a97d0bf52a43ff3b6cf4fa0119674bcfc0e5fd1056d388ad9",
-                "sha256:9d91f6866fd3e303c632207813ef6bc4d86055e21c5e5a0a311983a9ac5f0192",
-                "sha256:a04ee1ea34172b87707a6ecfcdb120d7656892206b7c4dbdb771a73e90179fcb",
-                "sha256:aa2774ba5412fd1c5cb890d08e8b0a3bb5765898913ba1f61a65a4810f03cf29",
-                "sha256:b73e6386b439b4881d79244e9fc1e32d1e31e8d784673f5d58a000550c94a6c0",
-                "sha256:b7e82a80068c77f4b074032e031e642530b6d45cb8121fc7c99faa31fb6c6b72",
-                "sha256:b9ded699bfd3b3912d796ff388b0c607e6d35d41053d37aaf8fd6082c660de9a",
-                "sha256:c6b8a7788a8528a558828fe4a48783cafdcf2612d13c491594a8161dc721629c",
-                "sha256:d30192a63e6d3334c3f0c0506dd6ae9f1dce7b2f8845518915291393a5707a22",
-                "sha256:d82d5956cee27a30e26a5b88d00a6a2a15a4855e13c9baf50175976de0dc282c",
-                "sha256:d8d3c71d14c8bd26d2350c081908dbf59d5a6a8f9596d9ef2b09cc1e61c8662b",
-                "sha256:d97a35e1ba59442775201657171f601a2879e63517a55862a51f8d67cdfc0017",
-                "sha256:daeb199814333e4426c5e86d7fb610f4e230289f28cab90eb4de27330bef93cf",
-                "sha256:ddc7b682fbd23f051edc419dc6977e11dd2dbdd0cef9d05f0e15d1387862d230",
-                "sha256:ef287b8d7fc0e86a8bd1f902c61aff6ba9479c50563242fe88ba39692e98e1e0"
-            ],
-            "version": "==1.10.16"
-=======
                 "sha256:098ad8de840c92ea586bf8efd9e2e90c6339d33ab5c1cfbb85be66e4ecf8213f",
                 "sha256:0e2495309b1266e81d259a570dd199916ff34f7f51f1b549a0d37a6d9b17b4dc",
                 "sha256:0fa51175313cc30097660b10eec8ca55ed08bfa07acbfe02f7a42f6c242e9a4b",
@@ -2772,9 +2653,7 @@
                 "sha256:f434160fb14b353caf634149baaf847206406471ba70e64657c1e8330277a991",
                 "sha256:fa43f362b46741df8f201bf3e7dff3569fa92069bcc7b4a740dea3602e27ab7a"
             ],
-            "markers": "python_version >= '3.7'",
             "version": "==1.10.17"
->>>>>>> 3f935296
         },
         "pydocstyle": {
             "hashes": [
@@ -2819,17 +2698,10 @@
         },
         "pylint": {
             "hashes": [
-<<<<<<< HEAD
-                "sha256:02f6c562b215582386068d52a30f520d84fdbcf2a95fc7e855b816060d048b60",
-                "sha256:b3d7d2708a3e04b4679e02d99e72329a8b7ee8afb8d04110682278781f889fa8"
-            ],
-            "version": "==3.2.3"
-=======
                 "sha256:43b8ffdf1578e4e4439fa1f6ace402281f5dd61999192280fa12fe411bef2999",
                 "sha256:5753d27e49a658b12a48c2883452751a2ecfc7f38594e0980beb03a6e77e6f86"
             ],
             "version": "==3.2.4"
->>>>>>> 3f935296
         },
         "pymongo": {
             "hashes": [
@@ -2932,7 +2804,7 @@
                 "sha256:a422368fc821589c228f4c49438a368831cb5bbc0eab5ebe1d7fac9dded6567b",
                 "sha256:e46dae94e34b085175f8abb3b0aaa7da40767865ac82c928eeb9e57e1ea8a543"
             ],
-            "markers": "python_full_version >= '3.6.0'",
+            "markers": "python_version >= '3.6'",
             "version": "==1.5.0"
         },
         "pyodbc": {
@@ -2993,7 +2865,7 @@
                 "sha256:23e7ec02d34237c5aa1e29a070193a4ea87583bb4e7f8fd06d3de8264c4b2e1c",
                 "sha256:f380b826a991ebbe3de4d897aeec42760035ac760345e57b812938dc8b35e2bd"
             ],
-            "markers": "python_full_version >= '3.6.0'",
+            "markers": "python_version >= '3.6'",
             "version": "==2.0.7"
         },
         "python-lsp-jsonrpc": {
@@ -3087,7 +2959,7 @@
                 "sha256:fd1592b3fdf65fff2ad0004b5e363300ef59ced41c2e6b3a99d4089fa8c5435d",
                 "sha256:fd66fc5d0da6d9815ba2cebeb4205f95818ff4b79c3ebe268e75d961704af52f"
             ],
-            "markers": "python_full_version >= '3.6.0'",
+            "markers": "python_version >= '3.6'",
             "version": "==6.0.1"
         },
         "pyzmq": {
@@ -3260,11 +3132,7 @@
                 "sha256:a4eb26484f2c82589bd9a17c73d32a010b1e29d89f1604cd9bf3a2097b81bb5e",
                 "sha256:ba3a3775974105c221d31141f2c116f4fd65c5ceb0698657a11e9f295ec93fd0"
             ],
-<<<<<<< HEAD
             "markers": "python_full_version >= '3.6.3' and python_version < '4'",
-=======
-            "markers": "python_version < '4' and python_full_version >= '3.6.3'",
->>>>>>> 3f935296
             "version": "==12.6.0"
         },
         "rope": {
@@ -3384,7 +3252,7 @@
                 "sha256:90260d9058e514786967344d0ef75fa8727eed8a7d2e43ce9f4bcf1b536174f7",
                 "sha256:e38464a49c6c85d7f1351b0126661487a7e0a14a50f1675ec50eb34d4f20ef21"
             ],
-            "markers": "python_version < '4' and python_full_version >= '3.6.0'",
+            "markers": "python_version >= '3.6' and python_version < '4'",
             "version": "==4.9"
         },
         "ruamel.yaml": {
@@ -3448,11 +3316,7 @@
                 "sha256:f481f16baec5290e45aebdc2a5168ebc6d35189ae6fea7a58787613a25f6e875",
                 "sha256:fff3573c2db359f091e1589c3d7c5fc2f86f5bdb6f24252c2d8e539d4e45f412"
             ],
-<<<<<<< HEAD
             "markers": "platform_python_implementation == 'CPython' and python_version < '3.13'",
-=======
-            "markers": "python_full_version < '3.13.0' and platform_python_implementation == 'CPython'",
->>>>>>> 3f935296
             "version": "==0.2.8"
         },
         "s3transfer": {
@@ -3715,19 +3579,8 @@
             "hashes": [
                 "sha256:04e5ca0351e0f3f85c6853954072df659d0d13fac324d0072316b67d7794700d",
                 "sha256:1a7ead55c7e559dd4dee8856e3a88b41225abfe1ce8df57b7c13915fe121ffb8"
-<<<<<<< HEAD
             ],
             "markers": "python_version < '3.11' and python_version < '3.11'",
-            "version": "==4.12.2"
-        },
-        "typing-inspect": {
-            "hashes": [
-                "sha256:9ee6fc59062311ef8547596ab6b955e1b8aa46242d854bfc78f4f6b0eff35f9f",
-                "sha256:b23fc42ff6f6ef6954e4852c1fb512cdd18dbea03134f91f856a95ccc9461f78"
-=======
->>>>>>> 3f935296
-            ],
-            "markers": "python_version < '3.11'",
             "version": "==4.12.2"
         },
         "ujson": {
@@ -3827,11 +3680,7 @@
                 "sha256:3e3d753a8618b86d7de333b4223005f68720bcd6a7d2bcb9fbd2229ec7c1e429"
             ],
             "markers": "python_version < '3.10'",
-<<<<<<< HEAD
-            "version": "==1.26.18"
-=======
             "version": "==1.26.19"
->>>>>>> 3f935296
         },
         "virtualenv": {
             "hashes": [
@@ -4003,7 +3852,7 @@
                 "sha256:f8212564d49c50eb4565e502814f694e240c55551a5f1bc841d4fcaabb0a9b8a",
                 "sha256:ffa565331890b90056c01db69c0fe634a776f8019c143a5ae265f9c6bc4bd6d4"
             ],
-            "markers": "python_full_version >= '3.6.0'",
+            "markers": "python_version >= '3.6'",
             "version": "==1.16.0"
         },
         "xyzservices": {
