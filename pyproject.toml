--- conflicted
+++ resolved
@@ -8,12 +8,9 @@
 
 [tool.poetry.dependencies]
 python = "~3.12"
-<<<<<<< HEAD
 pyyaml = "^6.0.2"
-=======
 requests = "^2.32.3"
 
->>>>>>> 58e788d1
 
 [tool.poetry.group.dev.dependencies]
 pytest = "^8.3.4"
